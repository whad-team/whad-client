from whad import WhadDomain, WhadCapability
from whad.device import WhadDeviceConnector
from whad.helpers import message_filter, is_message_type
from whad.exceptions import UnsupportedDomain, UnsupportedCapability
from whad.esb.metadata import ESBMetadata, generate_esb_metadata
from whad.scapy.layers.esb import ESB_Hdr, ESB_Payload_Hdr, ESB_Ack_Response, ESB_Pseudo_Packet
#from whad.scapy.layers.unifying import *
from whad.protocol.generic_pb2 import ResultCode
from whad.protocol.whad_pb2 import Message
from whad.protocol.esb.esb_pb2 import Sniff, Start, Stop, StartCmd, StopCmd, \
    Send, SendCmd, SendRawCmd, SendRaw, PrimaryReceiverMode, PrimaryTransmitterMode, \
    SetNodeAddress

class ESB(WhadDeviceConnector):
    """
    Enhanced ShockBurst protocol connector.

    This connector drives a Enhanced ShockBurst (ESB) capable device with ESB-specific WHAD messages.
    It is required by various role classes to interact with a real device and pre-process
    domain-specific messages.
    """

    def __init__(self, device=None):
        """
        Initialize the connector, open the device (if not already opened), discover
        the services (if not already discovered).
        """
        self.__ready = False
        super().__init__(device)

        # Metadata cache
        self.__cached_channel = None
        self.__cached_address = None

        # Capability cache
        self.__can_send = None
        self.__can_send_raw = None

        # Open device and make sure it is compatible
        self.device.open()
        self.device.discover()

        # Check if device supports Enhanced ShockBurst
        if not self.device.has_domain(WhadDomain.Esb):
            raise UnsupportedDomain()
        else:
            self.__ready = True

    def format(self, packet):
        """
        Converts a scapy packet with its metadata to a tuple containing a scapy packet with
        the appropriate header and the timestamp in microseconds.
        """
        if ESB_Hdr not in packet:
            packet = ESB_Hdr(address=self.__cached_address)/packet

        packet.preamble = 0xAA # force a rebuild
        formatted_packet = ESB_Pseudo_Packet(bytes(packet)[1:])

        timestamp = None
        if hasattr(packet, "metadata"):
            timestamp = packet.metadata.timestamp

        return formatted_packet, timestamp

    def _build_scapy_packet_from_message(self, message, msg_type):
        try:
            if msg_type == 'raw_pdu':
                packet = ESB_Hdr(bytes(message.raw_pdu.pdu))
                packet.preamble = 0xAA # force a rebuild
                packet.metadata = generate_esb_metadata(message, msg_type)
                self.monitor_packet_rx(packet)
                return packet

            elif msg_type == 'pdu':
                packet = ESB_Payload_Hdr(bytes(message.pdu.pdu))
                packet.metadata = generate_esb_metadata(message, msg_type)
                self.monitor_packet_rx(packet)
                return packet

        except AttributeError:
            return None

    def _build_message_from_scapy_packet(self, packet, channel=None, retransmission_count=1):
        msg = Message()

        self.monitor_packet_tx(packet)

        if ESB_Hdr in packet:
            msg.esb.send_raw.channel = channel if channel is not None else 0xFF
            packet.preamble = 0xAA
            msg.esb.send_raw.pdu = bytes(packet)
            msg.esb.send_raw.retransmission_count = retransmission_count
        elif ESB_Payload_Hdr in packet:
            msg.esb.send.channel = channel if channel is not None else 0xFF
            msg.esb.send.pdu = bytes(packet)
            msg.esb.send.retransmission_count = retransmission_count

        else:
            msg = None
        return msg

    def close(self):
        self.stop()
        self.device.close()


    def can_sniff(self):
        """
        Determine if the device implements a sniffer mode.
        """
        commands = self.device.get_domain_commands(WhadDomain.Esb)
        return (
            (commands & (1 << Sniff)) > 0 and
            (commands & (1 << Start))>0 and
            (commands & (1 << Stop))>0
        )

    def can_send(self):
        """
        Determine if the device can transmit packets.
        """
        if self.__can_send is None:
            commands = self.device.get_domain_commands(WhadDomain.Esb)
            self.__can_send = ((commands & (1 << Send))>0 or (commands & (1 << SendRaw)))
        return self.__can_send

    def send(self,pdu, address=None, channel=None, retransmission_count=1):
        """
        Send Enhanced ShockBurst packets (on a single channel).
        """
        if self.can_send():
            if self.support_raw_pdu():
                if ESB_Hdr not in pdu:
<<<<<<< HEAD
                    packet = ESB_Hdr(address) / packet
=======
                    packet = ESB_Hdr(address) / pdu
>>>>>>> a2634c1c
                else:
                    packet = pdu
            elif ESB_Hdr in pdu:
                packet = pdu[ESB_Payload_Hdr:]
            else:
                packet = pdu

            packet.metadata = ESBMetadata()
            packet.metadata.channel = self.__cached_channel if channel is None else channel
            packet.metadata.address = self.__cached_address if address is None else address

            msg = self._build_message_from_scapy_packet(packet, channel, retransmission_count)
            resp = self.send_command(msg, message_filter('generic', 'cmd_result'))
            return (resp.generic.cmd_result.result == ResultCode.SUCCESS)

        else:
            return False
    def support_raw_pdu(self):
        """
        Determine if the device supports raw PDU.
        """
        if self.__can_send_raw is None:
            capabilities = self.device.get_domain_capability(WhadDomain.Esb)
            self.__can_send_raw = not (capabilities & WhadCapability.NoRawData)
        return self.__can_send_raw


    def can_set_node_address(self):
        """
        Determine if the device can configure a Node address.
        """
        commands = self.device.get_domain_commands(WhadDomain.Esb)
        return (
            (commands & (1 << SetNodeAddress)) > 0
        )

    def sniff_esb(self, channel=None, address="FF:FF:FF:FF:FF", show_acknowledgements=False):
        """
        Sniff Enhanced ShockBurst packets.
        """
        if not self.can_sniff():
            raise UnsupportedCapability("Sniff")

        msg = Message()
        msg.esb.sniff.channel = channel if channel is not None else 0xFF
        self.__cached_channel = channel
        self.__cached_address = address

        try:
            msg.esb.sniff.address = bytes.fromhex(address.replace(":", ""))
        except ValueError:
            return False
        msg.esb.sniff.show_acknowledgements = show_acknowledgements
        resp = self.send_command(msg, message_filter('generic', 'cmd_result'))
        return (resp.generic.cmd_result.result == ResultCode.SUCCESS)


    def can_be_prx(self):
        """
        Determine if the device implements a Primary Receiver (PRX) role mode.
        """
        commands = self.device.get_domain_commands(WhadDomain.Esb)
        return (
            (commands & (1 << PrimaryReceiverMode)) > 0 and
            (commands & (1 << Start))>0 and
            (commands & (1 << Stop))>0
        )

    def enable_prx_mode(self, channel):
        """
        Enable Enhanced ShockBurst primary receiver (PRX) mode.
        """
        if not self.can_be_prx():
            raise UnsupportedCapability("PrimaryReceiverMode")

        if channel is None:
            return False

        self.__cached_channel = channel
        msg = Message()
        msg.esb.prx.channel = channel
        resp = self.send_command(msg, message_filter('generic', 'cmd_result'))
        return (resp.generic.cmd_result.result == ResultCode.SUCCESS)


    def can_be_ptx(self):
        """
        Determine if the device implements a Primary Transmitter (PTX) role mode.
        """
        commands = self.device.get_domain_commands(WhadDomain.Esb)
        return (
            (commands & (1 << PrimaryTransmitterMode)) > 0 and
            (commands & (1 << Start))>0 and
            (commands & (1 << Stop))>0
        )

    def enable_ptx_mode(self, channel):
        """
        Enable Enhanced ShockBurst primary transmitter (PTX) mode.
        """
        if not self.can_be_prx():
            raise UnsupportedCapability("PrimaryTransmitterMode")

        self.__cached_channel = channel

        msg = Message()
        msg.esb.ptx.channel = channel if channel is not None else 0xFF
        resp = self.send_command(msg, message_filter('generic', 'cmd_result'))
        return (resp.generic.cmd_result.result == ResultCode.SUCCESS)


    def can_set_node_address(self):
        """
        Determine if the device can configure a Node address.
        """
        commands = self.device.get_domain_commands(WhadDomain.Esb)
        return (
            (commands & (1 << SetNodeAddress)) > 0
        )

    def set_node_address(self, address):
        """
        Enable Enhanced ShockBurst primary receiver (PRX) mode.
        """
        if not self.can_set_node_address():
            raise UnsupportedCapability("SetNodeAddress")

        msg = Message()
        self.__cached_address = address
        msg.esb.set_node_addr.address = bytes.fromhex(address.replace(":", ""))
        resp = self.send_command(msg, message_filter('generic', 'cmd_result'))
        return (resp.generic.cmd_result.result == ResultCode.SUCCESS)

    def start(self):
        """
        Start currently enabled mode.
        """
        msg = Message()
        msg.esb.start.CopyFrom(StartCmd())
        resp = self.send_command(msg, message_filter('generic', 'cmd_result'))
        return (resp.generic.cmd_result.result == ResultCode.SUCCESS)

    def stop(self):
        """
        Stop currently enabled mode.
        """
        msg = Message()
        msg.esb.stop.CopyFrom(StopCmd())
        resp = self.send_command(msg, message_filter('generic', 'cmd_result'))
        return (resp.generic.cmd_result.result == ResultCode.SUCCESS)

    def on_discovery_msg(self, message):
        pass

    def on_generic_msg(self, message):
        pass

    def on_domain_msg(self, domain, message):
        if not self.__ready:
            return

        if domain == 'esb':
            msg_type = message.WhichOneof('msg')
            if msg_type == 'pdu':
                packet = self._build_scapy_packet_from_message(message, msg_type)
                self.on_pdu(packet)

            elif msg_type == 'raw_pdu':
                packet = self._build_scapy_packet_from_message(message, msg_type)
                self.on_raw_pdu(packet)


    def on_raw_pdu(self, packet):

        if ESB_Payload_Hdr in packet:
            pdu = packet[ESB_Payload_Hdr:]
        else:
            pdu = ESB_Payload_Hdr()/ESB_Ack_Response()
        pdu.metadata = packet.metadata
        self.on_pdu(pdu)

    def on_pdu(self, packet):
        pass

from whad.esb.connector.sniffer import Sniffer
from whad.esb.connector.prx import PRX
from whad.esb.connector.ptx import PTX<|MERGE_RESOLUTION|>--- conflicted
+++ resolved
@@ -132,11 +132,7 @@
         if self.can_send():
             if self.support_raw_pdu():
                 if ESB_Hdr not in pdu:
-<<<<<<< HEAD
-                    packet = ESB_Hdr(address) / packet
-=======
                     packet = ESB_Hdr(address) / pdu
->>>>>>> a2634c1c
                 else:
                     packet = pdu
             elif ESB_Hdr in pdu:
