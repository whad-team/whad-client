--- conflicted
+++ resolved
@@ -245,8 +245,6 @@
                 Uplink(6, 867500000, 5),
                 Uplink(7, 867700000, 5),
                 Uplink(8, 867900000, 5),
-<<<<<<< HEAD
-=======
                 Downlink(1, 868100000, 5),
                 Downlink(2, 868300000, 5),
                 Downlink(3, 868500000, 5),
@@ -255,7 +253,6 @@
                 Downlink(6, 867500000, 5),
                 Downlink(7, 867700000, 5),
                 Downlink(8, 867900000, 5),
->>>>>>> 7be7c376
             ],
 
             datarates = [
