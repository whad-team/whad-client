--- conflicted
+++ resolved
@@ -286,12 +286,9 @@
     OUTPUT_STANDARD = 1
     OUTPUT_WHAD = 2
 
-<<<<<<< HEAD
     # Unique application instance
     instance = None
 
-=======
->>>>>>> d179c144
     def __init__(self, description: str = None, commands: bool=True, interface: bool=True,
                  input: int = INPUT_WHAD,
                  output: int = OUTPUT_WHAD, **kwargs):
