--- conflicted
+++ resolved
@@ -5,12 +5,8 @@
 
 # Current version number
 VERSION_MAJOR = 1
-VERSION_MINOR = 2
-<<<<<<< HEAD
-VERSION_REVISION = 11
-=======
-VERSION_REVISION = 8
->>>>>>> a4e62de7
+VERSION_MINOR = 3
+VERSION_REVISION = 0
 
 def get_version() -> str:
     """Return the current version of this package (WHAD).
