"""Bluetooth Low Energy Advertising Data

This module provides classes corresponding to every supported Advertisement Record
(AD) that can be set in a device's advertising data or scan response data.

These classes are intended to be used when declaring a BLE peripheral device with
:class:`whad.ble.connector.peripheral.Peripheral`, but can also be helpful to
parse raw advertising data through class :class:`AdvDataFieldList`.
"""

from struct import pack, unpack
from urllib.parse import urlparse
from whad.hub.ble.bdaddr import BDAddress
from whad.ble.profile.attribute import UUID


class AdvDataError(Exception):
<<<<<<< HEAD
    """Advertisement Data error"""

    def __init__(self):
        super().__init__()
=======
    """Advertisement Data error
    """
>>>>>>> 6194e816


class AdvDataFieldListOverflow(Exception):
<<<<<<< HEAD
    """Advertisement data field list overflow"""

    def __init__(self):
        super().__init__()


class AdvDataField(object):
=======
    """Advertisement data field list overflow
    """

class AdvDataField:
>>>>>>> 6194e816
    """Advertisement basic data field.

    This class handles a basic advertisement data record (field) and its
    serialization.
    """

    def __init__(self, adv_type, value=b""):
        """Initialize an advertisement data record.

        :param int adv_type: Record type
        :param bytes value: Record value
        """
        self.__type = adv_type
        self.__value = value

    @property
    def type(self):
        """Return the record type"""
        return self.__type
    
    def set_value(self, value):
        """Set advertising record value
        """
        self.__value = value

    def to_bytes(self):
        """Serialize record into a byte array

        :return: Serialized record
        :rtype: bytes
        """
        return pack("<BB", len(self.__value) + 1, self.__type) + self.__value


class AdvUuid16List(AdvDataField):
    """16-bit UUID list.

    This class provides a convenient way to handle AD records that store a list of
    16-bit UUIDs.
    """

    def __init__(self, eir_tag, *args):
        """Create a list of 16-bit UUIDs.

        :param int eir_tag: AD record type
        :param *args: Variable-length list of 16-bit UUIDs
        """
        # First, make sure all arguments are 16-bit UUID objects
        self.__uuids = []
        for arg in args:
            if not isinstance(arg, UUID):
                raise ValueError
            if arg.type != UUID.TYPE_16:
                raise ValueError
            # Append UUID
            self.__uuids.append(arg)

        # Pack data
        super().__init__(eir_tag, b"".join([uuid.packed for uuid in self.__uuids]))

    def __len__(self):
        return len(self.__uuids)

    def __getitem__(self, index):
        if 0 <= index < len(self.__uuids):
            return self.__uuids[index]

        # Not found
        raise IndexError

    @staticmethod
    def from_bytes(clazz, ad_record):
        """Deserialize a record containing a list of 16-bit UUIDs.

        :param class clazz: Class that will be instantiated (must inherit from AdvUuid16List)
        :param bytes ad_record: AD record to deserialize.
        """
        nb_uuids = int(len(ad_record) / 2)
        uuids = []
        for i in range(nb_uuids):
            uuids.append(UUID(ad_record[i * 2 : (i + 1) * 2]))
        return clazz(*uuids)


class AdvUuid128List(AdvDataField):
    """128-bit UUID list.

    This class provides a convenient way to handle AD records that store a list of
    128-bit UUIDs.
    """

    def __init__(self, eir_tag, *args):
        """Create a list of 128-bit UUID.

        :param int eir_tag: AD record type
        :param *args: Variable-length list of 128-bit UUIDs
        """
        # First, make sure all arguments are 128-bit UUID objects
        self.__uuids = []
        for arg in args:
            if not isinstance(arg, UUID):
                raise ValueError
            if arg.type != UUID.TYPE_128:
                raise ValueError
            # Append UUID
            self.__uuids.append(arg)

        # Pack data
        super().__init__(eir_tag, b"".join([uuid.packed for uuid in self.__uuids]))

    def __len__(self):
        return len(self.__uuids)

    def __getitem__(self, index):
        if 0 <= index < len(self.__uuids):
            return self.__uuids[index]
        # Cannot find item.
        raise IndexError

    @staticmethod
    def from_bytes(clazz, ad_record):
        """Deserialize a record containing a list of 128-bit UUIDs.

        :param class clazz: Class that will be instantiated (must inherit from AdvUuid128List)
        :param bytes ad_record: AD record to deserialize.
        """
        nb_uuids = int(len(ad_record) / 16)
        uuids = []
        for i in range(nb_uuids):
            uuids.append(UUID(ad_record[i * 16 : (i + 1) * 16]))
        return clazz(*uuids)


class AdvFlagsField(AdvDataField):
    """Advertisement Flags Data field

    This advertisement field specifies the device capabilities.
    """

<<<<<<< HEAD
    def __init__(
        self,
        limited_disc=False,
        general_disc=True,
        bredr_support=True,
        le_bredr_support=False,
    ):
=======
    def __init__(self, limited_disc=False, general_disc=True, bredr_support=True,
                 le_bredr_support=False):
>>>>>>> 6194e816
        """
        :param bool limited_disc: If set, enable the limited discoverable mode
        :param bool general_disc: If set, enable the generic discoverable mode
        :param bool bredr_support: If set, advertise the device does not support BR/EDR mode
        :param bool le_bredr_support: If set, advertise LE and BR/EDR support
        """
        flags = 0x00
        if limited_disc:
            flags |= 0x01
        if general_disc:
            flags |= 0x02
        if bredr_support:
            flags |= 0x04
        if le_bredr_support:
            flags |= 0x08
        super().__init__(0x01, bytes([flags]))

    @staticmethod
    def from_bytes(ad_record):
        """Deserialize an AdvFlagsField AD record.

        :param bytes ad_record: AD record to deserialize
<<<<<<< HEAD
        :returns: an AdvFlagsField object
        :rtype: AdvFlagsField
=======
        :return: an AdvFlagsField object
        :rtype: AdvFlagsField 
>>>>>>> 6194e816
        """

        if len(ad_record) != 1:
            raise AdvDataError
<<<<<<< HEAD
        else:
            limited_disc = (ad_record[0] & 0x01) != 0
            general_disc = (ad_record[0] & 0x02) != 0
            bredr_support = (ad_record[0] & 0x04) != 0
            lebredr_support = (ad_record[0] & 0x08) != 0
            return AdvFlagsField(
                limited_disc=limited_disc,
                general_disc=general_disc,
                bredr_support=bredr_support,
                le_bredr_support=lebredr_support,
            )
=======

        limited_disc = (ad_record[0] & 0x01) != 0
        general_disc = (ad_record[0] & 0x02) != 0
        bredr_support = (ad_record[0] & 0x04) != 0
        lebredr_support = (ad_record[0] & 0x08) != 0
        return AdvFlagsField(
            limited_disc=limited_disc,
            general_disc=general_disc,
            bredr_support=bredr_support,
            le_bredr_support=lebredr_support
        )
>>>>>>> 6194e816


class AdvShortenedLocalName(AdvDataField):
    """Device shortened local name data field

    This AD record (or field) contains the shortened name of the device that
    sends it.
    """

    def __init__(self, local_name):
        """Initialize this AdvShortenedLocalName object.

        :param str local_name: Shortened local name
        """
        self.__name = local_name
        super().__init__(0x08, local_name)

    @property
    def name(self):
        """Return this record shortened local name"""
        return self.__name

    @name.setter
    def name(self, value: bytes):
        """Update shortened name
        """
        self.__name = value
        self.set_value(value)

    @staticmethod
    def from_bytes(ad_record):
        """Deserialize an AdvShortenedLocalName

        :param bytes ad_record: Serialized AdvShortenedLocalName AD record
        :return: An AdvShortenedLocalName object
        :rtype: AdvShortenedLocalName
        """
        return AdvShortenedLocalName(ad_record)


class AdvCompleteLocalName(AdvDataField):
    """Device complete local name

    This AD record (or field) contains the complete name of the device that
    sends it.
    """

    def __init__(self, local_name):
        self.__name = local_name
        super().__init__(0x09, local_name)

    @property
    def name(self):
        """Return the complete device name"""
        return self.__name
    
    @name.setter
    def name(self, value: bytes):
        self.__name = value
        self.set_value(value)

    @staticmethod
    def from_bytes(ad_record):
        """Deserialize an AdvCompleteLocalName

        :param bytes ad_record: Serialized AdvCompleteLocalName AD record
        :return: An AdvCompleteLocalName object
        :rtype: AdvCompleteLocalName
        """
        return AdvCompleteLocalName(ad_record)


class AdvTxPowerLevel(AdvDataField):
    """Device Tx power level"""

    def __init__(self, level):
        super().__init__(0x0A, bytes([level & 0xFF]))

    @staticmethod
    def from_bytes(ad_record):
        """Deserialize an AdvTxPowerLevel

        :param bytes ad_record: Serialized AdvTxPowerLevel AD record
        :return: An AdvTxPowerLevel object
        :rtype: AdvTxPowerLevel
        """
        if len(ad_record) >= 1:
            return AdvTxPowerLevel(ad_record[0])
        # parsing error
        raise AdvDataError


class AdvManufacturerSpecificData(AdvDataField):
    """Device Manufacturer Specific Data"""

    def __init__(self, company_id, data):
<<<<<<< HEAD
        super().__init__(0xFF, pack("<H", company_id & 0xFFFF) + bytes(data))
=======
        super().__init__(0xFF, pack('<H', company_id&0xffff) + bytes(data))
        self.__company = company_id
        self.__data = data

    @property
    def company(self) -> int:
        """Company ID
        """
        return self.__company
    
    @company.setter
    def company(self, value):
        """Update company ID
        """
        self.__company = value
        self.set_value(pack('<H', value&0xffff) + bytes(self.__data))

    @property
    def data(self) -> bytes:
        """Manufacturer data
        """
        return self.__data
    
    @data.setter
    def data(self, value: bytes):
        """Update manufacturer data
        """
        self.__data = value
        self.set_value(pack('<H', self.__company&0xffff) + bytes(self.__data))
>>>>>>> 6194e816

    @staticmethod
    def from_bytes(ad_record):
        """Deserialize an AdvManufacturerSpecificData

        :param bytes ad_record: Serialized AdvManufacturerSpecificData AD record
        :return: An AdvManufacturerSpecificData object
        :rtype: AdvManufacturerSpecificData
        """
        if len(ad_record) >= 2:
            return AdvManufacturerSpecificData(
                unpack("<H", ad_record[:2])[0], ad_record[2:]
            )
        # Parsing error
        raise AdvDataError


class AdvIncServiceUuid16List(AdvUuid16List):
    """Incomplete list of 16-bit Service UUIDs"""

    def __init__(self, *args):
        super().__init__(0x02, *args)

    @staticmethod
    def from_bytes(ad_record):
        """Deserialize an AdvIncServiceUuid16List

        :param bytes ad_record: Serialized AdvIncServiceUuid16List AD record
        :return: An AdvIncServiceUuid16List object
        :rtype: AdvIncServiceUuid16List
        """
        return AdvUuid16List.from_bytes(AdvIncServiceUuid16List, ad_record)


class AdvCompServiceUuid16List(AdvUuid16List):
    """Complete list of 16-bit Service UUIDs"""

    def __init__(self, *args):
        super().__init__(0x03, *args)

    @staticmethod
    def from_bytes(ad_record):
        """Deserialize an AdvCompServiceUuid16List

        :param bytes ad_record: Serialized AdvCompServiceUuid16List AD record
        :return: An AdvCompServiceUuid16List object
        :rtype: AdvCompServiceUuid16List
        """
        return AdvUuid16List.from_bytes(AdvCompServiceUuid16List, ad_record)


class AdvIncServiceUuid128List(AdvUuid128List):
    """Incomplete list of 128-bit Service UUIDs"""

    def __init__(self, *args):
        super().__init__(0x06, *args)

    @staticmethod
    def from_bytes(ad_record):
        """Deserialize an AdvIncServiceUuid128List

        :param bytes ad_record: Serialized AdvIncServiceUuid128List AD record
        :return: An AdvIncServiceUuid128List object
        :rtype: AdvIncServiceUuid128List
        """
        return AdvUuid128List.from_bytes(AdvIncServiceUuid128List, ad_record)


class AdvCompServiceUuid128List(AdvUuid128List):
    """Complete list of 128-bit Service UUIDs"""

    def __init__(self, *args):
        """Create a list of 128-bit UUID."""
        super().__init__(0x07, *args)

    @staticmethod
    def from_bytes(ad_record):
        """Deserialize an AdvCompServiceUuid128List

        :param bytes ad_record: Serialized AdvCompServiceUuid128List AD record
        :return: An AdvCompServiceUuid128List object
        :rtype: AdvCompServiceUuid128List
        """
        return AdvUuid128List.from_bytes(AdvCompServiceUuid128List, ad_record)


class AdvSlaveConnIntervalRange(AdvDataField):
    """Advertising data Slave Connection Interval Range"""

    def __init__(self, min_value=0xFFFF, max_value=0xFFFF):
        """Create a Slave Connection Interval Range advertising data record.

        :param int min_value: Min interval range (0x0006 - 0x0C80)
        :param int max_value: Max interval range (0x0006 - 0x0C80)
        """
        self.__range = [min_value, max_value]
        super().__init__(0x12, pack("<HH", min_value, max_value))

    @property
    def range(self):
        """Return the Slave connection interval range

        :rtype: list
        :return: Slave connection interval range
        """
        return self.__range

    @property
    def min(self):
        """Return the Slave connection minimal value.

        :rtype: int
        :return: Slave connection minimal value
        """
        return self.__range[0]

    @property
    def max(self):
        """Return the Slave connection maximal value.

        :rtype: int
        :return: Slave connection maximal value
        """
        return self.__range[1]

    @staticmethod
    def from_bytes(ad_record):
        """Deserialize an AdvSlaveConnIntervalRange

        :param bytes ad_record: Serialized AdvSlaveConnIntervalRange AD record
        :return: An AdvSlaveConnIntervalRange object
        :rtype: AdvSlaveConnIntervalRange
        """
        if len(ad_record) == 4:
            min_value, max_value = unpack("<HH", ad_record)
            return AdvSlaveConnIntervalRange(min_value, max_value)
        # Parsing error
        raise AdvDataError


class AdvServiceSollicitationUuid16List(AdvUuid16List):
    """List of 16-bit Service sollicitation UUIDs."""

    def __init__(self, *args):
        """Create a list of 16-bit UUID.

        :param *args: Variable arguments list of 16-bit UUIDs
        """
        super().__init__(0x14, *args)

    @staticmethod
    def from_bytes(ad_record):
        """Deserialize an AdvServiceSollicitationUuid16List

        :param bytes ad_record: Serialized AdvServiceSollicitationUuid16List AD record
        :return: An AdvServiceSollicitationUuid16List object
        :rtype: AdvServiceSollicitationUuid16List
        """
        return AdvUuid16List.from_bytes(AdvServiceSollicitationUuid16List, ad_record)


class AdvServiceSollicitationUuid128List(AdvUuid128List):
    """List of 128-bit Service sollicitation UUIDs."""

    def __init__(self, *args):
        """Create a list of 128-bit UUID.

        :param *args: Variable arguments list of 128-bit UUIDs
        """
        super().__init__(0x15, *args)

    @staticmethod
    def from_bytes(ad_record):
        """Deserialize an AdvServiceSollicitationUuid128List

        :param bytes ad_record: Serialized AdvServiceSollicitationUuid128List AD record
        :return: An AdvServiceSollicitationUuid128List object
        :rtype: AdvServiceSollicitationUuid128List
        """
        return AdvUuid128List.from_bytes(AdvServiceSollicitationUuid128List, ad_record)


class AdvServiceData16(AdvDataField):
    """Service Data with 16-bit UUID."""

    def __init__(self, uuid, data):
        self.__uuid = uuid
        self.__data = data
        super().__init__(0x16, bytes(uuid.packed + data))

    @property
    def uuid(self):
        """Return Service 16-bit UUID

        :return: Service 16-bit UUID
        :rtype: UUID
        """
        return self.__uuid

    @property
    def data(self):
        """Returns Service data

        :return: Service data
        :rtype: bytes
        """
        return self.__data

    @staticmethod
    def from_bytes(ad_record):
        """Deserialize an AdvServiceData16

        :param bytes ad_record: Serialized AdvServiceData16 AD record
        :return: An AdvServiceData16 object
        :rtype: AdvServiceData16
        """
        if len(ad_record) >= 2:
            uuid = UUID(unpack("<H", ad_record[:2])[0])
            data = ad_record[2:]
            return AdvServiceData16(uuid, data)
        # Parsing error
        raise AdvDataError


class AdvPublicTargetAddr(AdvDataField):
    """Public target address."""

    def __init__(self, *addresses):
        """Create a Public Target Address advertising data record.

        :param addresses: One or more :class:`BDAddress` objects.
        """
        # Parse given addresses
        self.__addresses = []
        for address in addresses:
            if isinstance(address, BDAddress):
                self.__addresses.append(address)
            elif isinstance(address, str):
                self.__addresses.append(BDAddress(address))

        super().__init__(0x17, b"".join([addr.value for addr in self.__addresses]))

    def __len__(self):
        return len(self.__addresses)

    def __getitem__(self, index):
        if 0 <= index < len(self.__addresses):
            return self.__addresses[index]
        # Parsing error.
        raise IndexError

    @staticmethod
    def from_bytes(ad_record):
        """Deserialize an AdvPublicTargetAddr

        :param bytes ad_record: Serialized AdvPublicTargetAddr AD record
        :return: An AdvPublicTargetAddr object
        :rtype: AdvPublicTargetAddr
        """
        if len(ad_record) > 0 and ((len(ad_record) % 6) == 0):
            nb_addr = int(len(ad_record) / 6)
            addresses = []
            for i in range(nb_addr):
                addresses.append(BDAddress.from_bytes(ad_record[6 * i : 6 * (i + 1)]))
            return AdvPublicTargetAddr(*addresses)
        # Parsing error.
        raise AdvDataError


class AdvRandomTargetAddr(AdvDataField):
    """Random target address."""

    def __init__(self, *addresses):
        """Create a Public Target Address advertising data record.

        :param *addresses: One or more :class:`BDAddress` objects.
        """
        # Parse given addresses
        self.__addresses = []
        for address in addresses:
            if isinstance(address, BDAddress):
                self.__addresses.append(address)
            elif isinstance(address, str):
                self.__addresses.append(BDAddress(address))

        super().__init__(0x18, b"".join([addr.value for addr in self.__addresses]))

    def __len__(self):
        return len(self.__addresses)

    def __getitem__(self, index):
        if 0 <= index < len(self.__addresses):
            return self.__addresses[index]
        # Parsing error.
        raise IndexError

    @staticmethod
    def from_bytes(ad_record):
        """Deserialize an AdvRandomTargetAddr

        :param bytes ad_record: Serialized AdvRandomTargetAddr AD record
        :return: An AdvRandomTargetAddr object
        :rtype: AdvRandomTargetAddr
        """
        if len(ad_record) > 0 and ((len(ad_record) % 6) == 0):
            nb_addr = int(len(ad_record) / 6)
            addresses = []
            for i in range(nb_addr):
                addresses.append(BDAddress.from_bytes(ad_record[6 * i : 6 * (i + 1)]))
            return AdvRandomTargetAddr(*addresses)
        # Parsing error.
        raise AdvDataError


class AdvAppearance(AdvDataField):
    """Device appearance advertising data record."""

    def __init__(self, appearance=0x0000):
        """Create an Device appearance advertisement record.

        :param int appearance: Device appearance (16-bit value)
        """
        if 0x0000 <= appearance <= 0xFFFF:
            self.__appearance = appearance
            super().__init__(0x19, pack("<H", appearance))
        else:
            raise AdvDataError

    @property
    def category(self):
        """Return device category

        :returns int: Device category
        """
        return self.__appearance >> 6

    @property
    def subcategory(self):
        """Return device sub-category

        :returns int: Device sub-category
        """
<<<<<<< HEAD
        return self.__appearance & 0x3F
=======
        return self.__appearance & 0x3f
>>>>>>> 6194e816

    @staticmethod
    def from_bytes(ad_record):
        """Create an AdvAppearance object from serialized advertising data record.

        :param bytes ad_record: Serialized data record.
        :rtype: AdvAppearance
        :return: A new AdvAppearance object that represents the device appearance.
        """
        if len(ad_record) == 2:
            appearance = unpack("<H", ad_record)[0]
            return AdvAppearance(appearance)
        # Parsing error.
        raise AdvDataError


class AdvURI(AdvDataField):
    """Uniform Resource Identifier advertising data record."""

    SUPPORTED_SCHEMES = {
        "aaa": 0x0001,
        "aaas": 0x0002,
        "data": 0x000C,
        "ftp": 0x0011,
        "http": 0x0016,
        "https": 0x0017,
        "mailto": 0x0026,
    }

    def __init__(self, url):
        """Initialize an AdvURI object.

        :param str url: URL to include in the AdvURI AD record
        """
        url_info = urlparse(url)
        if url_info.scheme and url_info.scheme in AdvURI.SUPPORTED_SCHEMES:
            self.__scheme = url_info.scheme
            scheme = AdvURI.SUPPORTED_SCHEMES[url_info.scheme]
<<<<<<< HEAD
            self.__uri = url_info._replace(scheme="").geturl()
            encoded_uri = pack("<H", scheme) + self.__uri.encode("utf-8")
=======
            self.__uri = url_info._replace(scheme='').geturl()
            encoded_uri = chr(scheme).encode("utf-8") + self.__uri.encode('utf-8')
>>>>>>> 6194e816
            super().__init__(0x24, encoded_uri)
        else:
            raise AdvDataError

    @staticmethod
    def get_scheme(scheme_value):
        """Retrieve the associated scheme if known.
        """
        for s, value in AdvURI.SUPPORTED_SCHEMES.items():
            if value == scheme_value:
                return s
        return None

    @property
    def uri(self):
        """Return the URI

        :returns str: URI
        """
        return self.__uri

    @property
    def scheme(self):
        """Return the scheme

        :returns str: URL scheme
        """
        return self.__scheme

    @staticmethod
    def from_bytes(ad_record):
        """Deserialize an AdvURI

        :param bytes ad_record: Serialized AdvURI AD record
        :return: An AdvURI object
        :rtype: AdvURI
        """
        if len(ad_record) >= 2:
<<<<<<< HEAD
            scheme = unpack("<H", ad_record[:2])[0]
=======
            # Fetch the first UTF-8 character codepoint
            scheme = ord(ad_record.decode("utf-8")[0])
>>>>>>> 6194e816
            uri = ad_record[2:]
            scheme_alias = AdvURI.get_scheme(scheme)
            decoded_uri = uri.decode('utf-8')
            if scheme_alias is not None:
<<<<<<< HEAD
                return AdvURI(AdvURI.get_scheme(scheme) + ":" + uri.decode("utf-8"))
            else:
                return AdvURI("<0x%04x>" % scheme + ":" + uri.decode("utf-8"))
=======
                scheme = AdvURI.get_scheme(scheme)
                return AdvURI(f"{scheme}:{decoded_uri}")

            return AdvURI(f"<0x{scheme:04x}>:{decoded_uri}")
        # Not enough data.
        return None
>>>>>>> 6194e816


class AdvAdvertisingInterval(AdvDataField):
    """Advertising Interval record."""

    def __init__(self, interval):
        """Create an Advertising Interval record.

        :param int interval: Advertising interval record
        """
        if interval <= 0xFFFF:
            self.__interval = interval
            self.__interval_packed = pack("<H", interval)
        elif interval <= 0xFFFFFF:
            self.__interval = interval
            self.__interval_packed = bytes([
                interval & 0xFF,
                (interval & 0xFF00) >> 8,
                (interval & 0xFF0000) >> 16,
            ])
        elif interval <= 0xFFFFFFFF:
            self.__interval = interval
            self.__interval_packed = pack("<I", interval)
        else:
            raise AdvDataError

        super().__init__(0x1A, self.__interval_packed)

    @property
    def interval(self):
        """Advertising interval
        """
        return self.__interval

    @staticmethod
    def from_bytes(ad_record):
        """Create an AdvAdvertisingInterval object from serialized record

        :param bytes ad_record: Serialized AdvAdvertisingInterval record
        :rtype: AdvAdvertisingInterval
        :return: An instance of AdvAdvertisingInterval
        """
        if len(ad_record) == 2:
            interval = unpack("<H", ad_record)[0]
            return AdvAdvertisingInterval(interval)
<<<<<<< HEAD
        elif len(ad_record) == 3:
            interval = ad_record[0] | (ad_record[1] << 8) | (ad_record[2] << 16)
            return AdvAdvertisingInterval(interval)
        elif len(ad_record) == 4:
            interval = unpack("<I", ad_record)[0]
=======
        if len(ad_record) == 3:
            interval = ad_record[0] | (ad_record[1]<<8) | (ad_record[2]<<16)
            return AdvAdvertisingInterval(interval)
        if len(ad_record) == 4:
            interval = unpack('<I', ad_record)[0]
>>>>>>> 6194e816
            return AdvAdvertisingInterval(interval)
        # Parsing error
        raise AdvDataError


class AdvBluetoothDeviceAddr(AdvDataField):
    """Bluetooth Device Address information record."""

    def __init__(self, bd_address, public=False):
        """Create a Bluetooth Device Address advertising data record

        If both `random` and  `public` are set to True, BD address
        will be considered as `public`.

        :param bd_address: Bluetooth Device Address
        :type bd_address: str, BDAddress
        :param bool public: Set to True to specify a public BD address, False to
                            specify a random BD address
        """
        self.__public = public

        if isinstance(bd_address, BDAddress):
            address = bd_address
        elif isinstance(bd_address, str):
            address = BDAddress(bd_address)
        else:
            raise AdvDataError

        if public:
            suffix = bytes([0x00])
        else:
            suffix = bytes([0x01])

        super().__init__(0x1B, address.value + suffix)

    @property
    def is_public(self):
        """Determine if the bluetooth device address is public

        :return bool: True if address is public, False otherwise
        """
        return self.__public

    @property
    def is_random(self):
        """Determine if the bluetooth device address is random

        :return bool: True if address is random, False otherwise
        """
        return not self.__public

    @staticmethod
    def from_bytes(ad_record):
        """Create an AdvBluetoothDeviceAddr object from serialized record

        :param bytes ad_record: Serialized AdvBluetoothDeviceAddr record
        :rtype: AdvBluetoothDeviceAddr
        :return: An instance of AdvBluetoothDeviceAddr
        """
        if len(ad_record) == 7:
            public = ad_record[6] == 0x00
            address = BDAddress.from_bytes(ad_record[:6])
            return AdvBluetoothDeviceAddr(address, public=public)
<<<<<<< HEAD
        else:
            raise AdvDataError
=======
        # Parsing error
        raise AdvDataError
>>>>>>> 6194e816


class AdvLeRole(AdvDataField):
    """LE Role advertising data record."""

    ONLY_PERIPHERAL_ROLE = 0x00
    ONLY_CENTRAL_ROLE = 0x01
    PREFERRED_PERIPHERAL_ROLE = 0x02
    PREFERRED_CENTRAL_ROLE = 0x03

    def __init__(self, role):
        """Create an AdvLeRole advertising data record.

        :param int role: LE role
        """
        self.__role = role
        if self.__role >= 0 and self.__role < 4:
            super().__init__(0x1C, pack("<B", role))
        else:
            raise AdvDataError

    @property
    def role(self):
        """Return LE role value"""
        return self.__role

    @staticmethod
    def from_bytes(ad_record):
        """Create an AdvLeRole object from serialized record

        :param bytes ad_record: Serialized AdvLeRole record
        :rtype: AdvLeRole
        :return: An instance of AdvLeRole
        """
        if len(ad_record) == 1:
            role = ad_record[0]
            return AdvLeRole(role)
        # Parsing error
        raise AdvDataError


class AdvServiceDataUuid128(AdvDataField):
    """Service Data with 128-bit UUID."""

    def __init__(self, uuid, data):
        """Initialize a 128-bit UUID Service data

        :param UUID uuid: Service 128-bit UUID
        :param bytes data: Service associated data
        """
        self.__uuid = uuid
        if self.__uuid.type == UUID.TYPE_128:
            self.__data = data
            super().__init__(0x21, bytes(uuid.packed + data))
        else:
            raise AdvDataError

    @property
    def uuid(self):
        """Returns service's 128-bit UUID"""
        return self.__uuid

    @property
    def data(self):
        """Returns service's data"""
        return self.__data

    @staticmethod
    def from_bytes(ad_record):
        """Create an AdvServiceDataUuid128 object from serialized record

        :param bytes ad_record: Serialized AdvServiceDataUuid128 record
        :rtype: AdvServiceDataUuid128
        :return: An instance of AdvServiceDataUuid128
        """
        if len(ad_record) >= 16:
            uuid = UUID(ad_record[:16])
            data = ad_record[16:]
            return AdvServiceDataUuid128(uuid, data)
        # Parsing error
        raise AdvDataError


class AdvLeSupportedFeatures(AdvDataField):
<<<<<<< HEAD
    """LE Supported Features"""

    def __init__(
        self,
        encryption=False,
        conn_param_update=False,
        ext_reject_ind=False,
        slave_features_exchange=False,
        ping=False,
        data_packet_length=False,
        privacy=False,
        ext_scanner_filter_policies=False,
    ):
=======
    """LE Supported Features
    """

    def __init__(self, encryption=False, conn_param_update=False, ext_reject_ind=False,
                 slave_features_exchange=False, ping=False, data_packet_length=False,
                 privacy=False, ext_scanner_filter_policies=False):
>>>>>>> 6194e816
        """Initialize an AdvLeSupportedFeatures AD record

        :param bool encryption: True if LE encryption is supported, False otherwise
        :param bool conn_param_update: True if connection parameter update request
                                       procedure is supported, False otherwise
        :param bool ext_reject_ind: True if extended rejection is supported, False otherwise
        :param bool slave_features_exchange: True if slave-initiated features exchange is
                                             supported, False otherwise
        :param bool slave_features_exchange: True if LE ping procedure is supported, False otherwise
        :param bool data_packet_length: True if LE data packet length procedure is supported,
                                        False otherwise
        :param bool privacy: True if privacy feature is supported, False otherwise
        :param bool ext_scanner_filter_policies: True if extended scanner filtering
                                                 policies are supported, False otherwise
        """
        # Save parameters
        self.__encryption = encryption
        self.__conn_param_update = conn_param_update
        self.__ext_reject_ind = ext_reject_ind
<<<<<<< HEAD
        self.__slave_features_exchange = (slave_features_exchange,)
=======
        self.__slave_features_exchange = slave_features_exchange
>>>>>>> 6194e816
        self.__ping = ping
        self.__data_packet_length = data_packet_length
        self.__privacy = privacy
        self.__ext_scanner_filter_policies = ext_scanner_filter_policies

        # Generate bitmap
        features = 0x00
        if self.__encryption:
            features |= 1
        if self.__conn_param_update:
            features |= 1 << 1
        if self.__ext_reject_ind:
            features |= 1 << 2
        if self.__slave_features_exchange:
            features |= 1 << 3
        if self.__ping:
            features |= 1 << 4
        if self.__data_packet_length:
            features |= 1 << 5
        if self.__privacy:
            features |= 1 << 6
        if self.__ext_scanner_filter_policies:
<<<<<<< HEAD
            features |= 1 << 7

        # Since only 8 bits are used in version 5.3, we code this on a single byte
        super().__init__(0x27, pack("<B", features))
=======
            features |= (1 << 7)

        # Since only 8 bits are used in version 5.3, we code this on a single byte
        super().__init__(0x27, pack('<B', features))
>>>>>>> 6194e816

    @property
    def has_encryption(self):
        """Determine if encryption is supported.
        """
        return self.__encryption

    @property
    def has_conn_param_update(self):
        """Determine if connection parameters update procedure is supported.
        """
        return self.__conn_param_update

    @property
    def has_ext_reject_ind(self):
        """Determine if extended reject_ind is supported.
        """
        return self.__ext_reject_ind

    @property
    def has_slave_features_exchange(self):
        """Determine if the slave features exchange procedure is supported.
        """
        return self.__slave_features_exchange

    @property
    def has_ping(self):
        """Determine if GATT ping procedure is supported.
        """
        return self.__ping

    @property
    def has_data_packet_length(self):
        """Determine if packet length is supported.
        """
        return self.__data_packet_length

    @property
    def has_privacy(self):
        """Determine if device supports privacy features.
        """
        return self.__privacy

    @property
    def has_ext_scanner_filter_policies(self):
        """Determine if device supports extended scanning
        """
        return self.__ext_scanner_filter_policies

    @staticmethod
    def from_bytes(ad_record):
        """Deserialize an AdvDataError

        :param bytes ad_record: Serialized AdvDataError AD record
        :return: An AdvDataError object
        :rtype: AdvDataError
        """
        if len(ad_record) >= 1:
            # Parse features set
            features = 0x00
<<<<<<< HEAD
            for i in range(len(ad_record)):
                features |= ad_record[i] << (8 * i)

            # Deduce our flags
            encryption = (features & 1) != 0
            conn_param_update = (features & (1 << 1)) != 0
            ext_reject_ind = (features & (1 << 2)) != 0
            slave_features_exchange = (features & (1 << 3)) != 0
            ping = (features & (1 << 4)) != 0
            data_packet_length = (features & (1 << 5)) != 0
            privacy = (features & (1 << 6)) != 0
            ext_scanner_filter_policies = (features & (1 << 7)) != 0
=======
            for i, record in enumerate(ad_record):
                features |= (record << (8*i))

            # Deduce our flags
            encryption = (features & 1) != 0
            conn_param_update = (features & (1<<1)) != 0
            ext_reject_ind = (features & (1<<2)) != 0
            slave_features_exchange = (features & (1<<3)) != 0
            ping = (features & (1<<4)) != 0
            data_packet_length = (features & (1<<5)) != 0
            privacy = (features & (1<<6)) != 0
            ext_scanner_filter_policies = (features & (1<<7)) != 0
>>>>>>> 6194e816
            return AdvLeSupportedFeatures(
                encryption=encryption,
                conn_param_update=conn_param_update,
                ext_reject_ind=ext_reject_ind,
                slave_features_exchange=slave_features_exchange,
                ping=ping,
                data_packet_length=data_packet_length,
                privacy=privacy,
                ext_scanner_filter_policies=ext_scanner_filter_policies,
            )

        # Parsing error
        raise AdvDataError


class AdvPbAdv(AdvDataField):
    """
    BT Mesh PB-ADV data field

    Contains various PDUS/fragments of PDUS used during Mesh PB-ADV provisioning
    """

    def __init__(self, data):
        """
        Initialize this AdvPbAdv object

        :param data: Payload
        :type data: bytes
        """
        self.__data = data
        super().__init__(0x29, data)

    @property
    def data(self):
        """
        Returns the data
        """
        return self.__data

    @staticmethod
    def from_bytes(ad_record):
        """Deserialize an AdvPbAdv

        :param bytes ad_record: Serialized AdvPbAdv AD record
        :returns: An AdvPbAdv object
        :rtype: AdvPbAdv
        """
        return AdvPbAdv(ad_record)


class AdvMeshBeacon(AdvDataField):
    """
    BT Mesh Beacon data field

    Transports various types of Mesh Beacons
    """

    def __init__(self, data):
        """
        Initialize this AdvMeshBeacon object

        :param data: Payload
        :type data: bytes
        """
        self.__data = data
        super().__init__(0x2B, data)

    @property
    def data(self):
        """
        Returns the data
        """
        return self.__data

    @staticmethod
    def from_bytes(ad_record):
        """Deserialize an AdvMeshBeacon

        :param bytes ad_record: Serialized AdvMeshBeacon AD record
        :returns: An AdvMeshBeacon object
        :rtype: AdvMeshBeacon
        """
        return AdvMeshBeacon(ad_record)


class EddystoneUrl(AdvServiceData16):
    """Eddystone-URL advertising data record.

    No deserialization routine is provided for this record (yet).
    """

    SCHEMES = [
        "http://www.",
        "https://www.",
        "http://",
        "https://",
    ]

    EXTENSIONS = [
        ".com/",
        ".org/",
        ".edu/",
        ".net/",
        ".info/",
        ".biz/",
        ".gov/",
        ".com",
        ".org",
        ".edu",
        ".net",
        ".info",
        ".biz",
        ".gov",
    ]

    def encode_url(self, url):
        """Encode an URL
        """
        i = 0
        data = []

        for s, scheme in enumerate(self.SCHEMES):
            if url.startswith(scheme):
                data.append(s)
                i += len(scheme)
                break
        else:
            raise AdvDataError

        while i < len(url):
<<<<<<< HEAD
            if url[i] == ".":
                for e in range(len(self.EXTENSIONS)):
                    expansion = self.EXTENSIONS[e]
=======
            if url[i] == '.':
                for e, expansion in enumerate(self.EXTENSIONS):
>>>>>>> 6194e816
                    if url.startswith(expansion, i):
                        data.append(e)
                        i += len(expansion)
                        break
                else:
                    data.append(0x2E)
                    i += 1
            else:
                data.append(ord(url[i]))
                i += 1
        return data

    def __init__(self, url):
        """Create an EddystoneUrl advertising data record (Custom service data record).

        :param str url: Url to embed into this Eddystone-URL record.
        """
        eddystone_url = self.encode_url(url)
        super().__init__(UUID(0xFEAA), bytes([0x10, 0xF8] + eddystone_url))


class AdvDataFieldList:
    """Advertisement field list

    This class provides a convenient way to manage BLE advertisement records
    as well as the serialization/deserialization of such data.
    """

    EIR_HANDLERS = {
        0x01: AdvFlagsField,
        0x02: AdvIncServiceUuid16List,
        0x03: AdvCompServiceUuid16List,
        # 0x04: AdvIncServiceUUID32List,
        # 0x05: AdvCompServiceUUID32List,
        0x06: AdvIncServiceUuid128List,
        0x07: AdvCompServiceUuid128List,
        0x08: AdvShortenedLocalName,
        0x09: AdvCompleteLocalName,
        0x0A: AdvTxPowerLevel,
        # 0x0D: AdvDeviceClass,
        # 0x10: AdvDeviceId,
        0x12: AdvSlaveConnIntervalRange,
        0x14: AdvServiceSollicitationUuid16List,
        0x15: AdvServiceSollicitationUuid128List,
        0x16: AdvServiceData16,
        0x17: AdvPublicTargetAddr,
        0x18: AdvRandomTargetAddr,
        0x19: AdvAppearance,
        0x1A: AdvAdvertisingInterval,
        0x1B: AdvBluetoothDeviceAddr,
        0x1C: AdvLeRole,
        # 0x1F: AdvServiceSollicitationUuid32List,
        # 0x20: AdvServiceDataUuid32,
        0x21: AdvServiceDataUuid128,
        0x24: AdvURI,
        # 0x25: AdvIndoorPositioning,
        # 0x26: AdvTransportDiscData,
        0x27: AdvLeSupportedFeatures,
        # 0x28: AdvChannelMapUpdateIndication,
        0x29: AdvPbAdv,
        # 0x2A: AdvMeshMessage,
        0x2B: AdvMeshBeacon,
        # 0x2C: AdvBigInfo,
        # 0x2D: AdvBroadcastCode,
        # 0x2F: AdvAdvertisingIntervalLong,
        # 0x30: AdvBroadcastName,
        # 0x3D: Adv3dInfoData,
        0xFF: AdvManufacturerSpecificData,
    }

    def __init__(self, *args):
        self.__fields = []
        for field in args:
            self.add(field)

    def __len__(self):
        return len(self.__fields)

    def __getitem__(self, index):
<<<<<<< HEAD
        if index >= 0 and index < len(self.__fields):
=======
        if 0 <= index < len(self.__fields):
>>>>>>> 6194e816
            return self.__fields[index]
        # Error.
        raise IndexError

    def add(self, item):
        """Add item to advertising data
        """
        if isinstance(item, AdvDataField):
            self.__fields.append(item)
        else:
            raise AttributeError

    def get(self, adv_type) -> AdvDataField:
        """Find the first advertising record of the specified type
        """
        for field in self.__fields:
            if isinstance(field, adv_type):
                return field
        return None
    
    def remove(self, field: AdvDataField) -> bool:
        """Remove a record from this list
        """
        for f in self.__fields:
            if f == field:
                self.__fields.remove(f)
                return True
        return False

    def to_bytes(self):
        """Convert field list to bytes

        :return bytes: Serialized AD records list
        """
        output = b""
        for field in self.__fields:
            field_record = field.to_bytes()
            if len(output) + len(field_record) <= 31:
                output += field_record
            else:
                raise AdvDataFieldListOverflow
        return output

    @staticmethod
    def from_bytes(adv_data):
        """Convert raw advertising data into an AdvDataFieldList object.

        :param bytes adv_data: Raw advertising data
        :rtype: AdvDataFieldList
        :return: Instance of AdvDataFieldList populated with records
        """
        if len(adv_data) > 31:
            raise AdvDataFieldListOverflow
<<<<<<< HEAD
        else:
            adv_list = AdvDataFieldList()
            while len(adv_data) >= 2:
                # Unpack length and eir_tag
                length, eir_tag = unpack("<BB", adv_data[:2])

                # Check length
                if len(adv_data[2:]) >= (length - 1):
                    # Extract EIR data
                    eir_payload = adv_data[2 : 2 + length - 1]

                    # Add record based on EIR tag
                    if eir_tag in AdvDataFieldList.EIR_HANDLERS:
                        adv_list.add(
                            AdvDataFieldList.EIR_HANDLERS[eir_tag].from_bytes(
                                eir_payload
                            )
                        )
                    adv_data = adv_data[length + 1 :]
                else:
                    raise AdvDataError
            return adv_list
=======

        adv_list = AdvDataFieldList()
        while len(adv_data) >= 2:
            # Unpack length and eir_tag
            length, eir_tag = unpack('<BB', adv_data[:2])

            # Check length
            if len(adv_data[2:]) >= (length - 1):
                # Extract EIR data
                eir_payload = adv_data[2:2 + length - 1]

                # Add record based on EIR tag
                if eir_tag in AdvDataFieldList.EIR_HANDLERS:
                    adv_list.add(
                        AdvDataFieldList.EIR_HANDLERS[eir_tag].from_bytes(eir_payload)
                    )
                adv_data = adv_data[length+1:]
            else:
                raise AdvDataError
        return adv_list
>>>>>>> 6194e816
<|MERGE_RESOLUTION|>--- conflicted
+++ resolved
@@ -15,32 +15,15 @@
 
 
 class AdvDataError(Exception):
-<<<<<<< HEAD
-    """Advertisement Data error"""
-
-    def __init__(self):
-        super().__init__()
-=======
     """Advertisement Data error
     """
->>>>>>> 6194e816
 
 
 class AdvDataFieldListOverflow(Exception):
-<<<<<<< HEAD
-    """Advertisement data field list overflow"""
-
-    def __init__(self):
-        super().__init__()
-
-
-class AdvDataField(object):
-=======
     """Advertisement data field list overflow
     """
 
 class AdvDataField:
->>>>>>> 6194e816
     """Advertisement basic data field.
 
     This class handles a basic advertisement data record (field) and its
@@ -180,18 +163,8 @@
     This advertisement field specifies the device capabilities.
     """
 
-<<<<<<< HEAD
-    def __init__(
-        self,
-        limited_disc=False,
-        general_disc=True,
-        bredr_support=True,
-        le_bredr_support=False,
-    ):
-=======
     def __init__(self, limited_disc=False, general_disc=True, bredr_support=True,
                  le_bredr_support=False):
->>>>>>> 6194e816
         """
         :param bool limited_disc: If set, enable the limited discoverable mode
         :param bool general_disc: If set, enable the generic discoverable mode
@@ -214,30 +187,12 @@
         """Deserialize an AdvFlagsField AD record.
 
         :param bytes ad_record: AD record to deserialize
-<<<<<<< HEAD
-        :returns: an AdvFlagsField object
-        :rtype: AdvFlagsField
-=======
         :return: an AdvFlagsField object
         :rtype: AdvFlagsField 
->>>>>>> 6194e816
         """
 
         if len(ad_record) != 1:
             raise AdvDataError
-<<<<<<< HEAD
-        else:
-            limited_disc = (ad_record[0] & 0x01) != 0
-            general_disc = (ad_record[0] & 0x02) != 0
-            bredr_support = (ad_record[0] & 0x04) != 0
-            lebredr_support = (ad_record[0] & 0x08) != 0
-            return AdvFlagsField(
-                limited_disc=limited_disc,
-                general_disc=general_disc,
-                bredr_support=bredr_support,
-                le_bredr_support=lebredr_support,
-            )
-=======
 
         limited_disc = (ad_record[0] & 0x01) != 0
         general_disc = (ad_record[0] & 0x02) != 0
@@ -249,7 +204,6 @@
             bredr_support=bredr_support,
             le_bredr_support=lebredr_support
         )
->>>>>>> 6194e816
 
 
 class AdvShortenedLocalName(AdvDataField):
@@ -346,9 +300,6 @@
     """Device Manufacturer Specific Data"""
 
     def __init__(self, company_id, data):
-<<<<<<< HEAD
-        super().__init__(0xFF, pack("<H", company_id & 0xFFFF) + bytes(data))
-=======
         super().__init__(0xFF, pack('<H', company_id&0xffff) + bytes(data))
         self.__company = company_id
         self.__data = data
@@ -378,7 +329,6 @@
         """
         self.__data = value
         self.set_value(pack('<H', self.__company&0xffff) + bytes(self.__data))
->>>>>>> 6194e816
 
     @staticmethod
     def from_bytes(ad_record):
@@ -721,11 +671,7 @@
 
         :returns int: Device sub-category
         """
-<<<<<<< HEAD
-        return self.__appearance & 0x3F
-=======
         return self.__appearance & 0x3f
->>>>>>> 6194e816
 
     @staticmethod
     def from_bytes(ad_record):
@@ -764,13 +710,8 @@
         if url_info.scheme and url_info.scheme in AdvURI.SUPPORTED_SCHEMES:
             self.__scheme = url_info.scheme
             scheme = AdvURI.SUPPORTED_SCHEMES[url_info.scheme]
-<<<<<<< HEAD
-            self.__uri = url_info._replace(scheme="").geturl()
-            encoded_uri = pack("<H", scheme) + self.__uri.encode("utf-8")
-=======
             self.__uri = url_info._replace(scheme='').geturl()
             encoded_uri = chr(scheme).encode("utf-8") + self.__uri.encode('utf-8')
->>>>>>> 6194e816
             super().__init__(0x24, encoded_uri)
         else:
             raise AdvDataError
@@ -809,28 +750,18 @@
         :rtype: AdvURI
         """
         if len(ad_record) >= 2:
-<<<<<<< HEAD
-            scheme = unpack("<H", ad_record[:2])[0]
-=======
             # Fetch the first UTF-8 character codepoint
             scheme = ord(ad_record.decode("utf-8")[0])
->>>>>>> 6194e816
             uri = ad_record[2:]
             scheme_alias = AdvURI.get_scheme(scheme)
             decoded_uri = uri.decode('utf-8')
             if scheme_alias is not None:
-<<<<<<< HEAD
-                return AdvURI(AdvURI.get_scheme(scheme) + ":" + uri.decode("utf-8"))
-            else:
-                return AdvURI("<0x%04x>" % scheme + ":" + uri.decode("utf-8"))
-=======
                 scheme = AdvURI.get_scheme(scheme)
                 return AdvURI(f"{scheme}:{decoded_uri}")
 
             return AdvURI(f"<0x{scheme:04x}>:{decoded_uri}")
         # Not enough data.
         return None
->>>>>>> 6194e816
 
 
 class AdvAdvertisingInterval(AdvDataField):
@@ -876,19 +807,11 @@
         if len(ad_record) == 2:
             interval = unpack("<H", ad_record)[0]
             return AdvAdvertisingInterval(interval)
-<<<<<<< HEAD
-        elif len(ad_record) == 3:
-            interval = ad_record[0] | (ad_record[1] << 8) | (ad_record[2] << 16)
-            return AdvAdvertisingInterval(interval)
-        elif len(ad_record) == 4:
-            interval = unpack("<I", ad_record)[0]
-=======
         if len(ad_record) == 3:
             interval = ad_record[0] | (ad_record[1]<<8) | (ad_record[2]<<16)
             return AdvAdvertisingInterval(interval)
         if len(ad_record) == 4:
             interval = unpack('<I', ad_record)[0]
->>>>>>> 6194e816
             return AdvAdvertisingInterval(interval)
         # Parsing error
         raise AdvDataError
@@ -952,13 +875,8 @@
             public = ad_record[6] == 0x00
             address = BDAddress.from_bytes(ad_record[:6])
             return AdvBluetoothDeviceAddr(address, public=public)
-<<<<<<< HEAD
-        else:
-            raise AdvDataError
-=======
         # Parsing error
         raise AdvDataError
->>>>>>> 6194e816
 
 
 class AdvLeRole(AdvDataField):
@@ -1043,28 +961,11 @@
 
 
 class AdvLeSupportedFeatures(AdvDataField):
-<<<<<<< HEAD
     """LE Supported Features"""
-
-    def __init__(
-        self,
-        encryption=False,
-        conn_param_update=False,
-        ext_reject_ind=False,
-        slave_features_exchange=False,
-        ping=False,
-        data_packet_length=False,
-        privacy=False,
-        ext_scanner_filter_policies=False,
-    ):
-=======
-    """LE Supported Features
-    """
 
     def __init__(self, encryption=False, conn_param_update=False, ext_reject_ind=False,
                  slave_features_exchange=False, ping=False, data_packet_length=False,
                  privacy=False, ext_scanner_filter_policies=False):
->>>>>>> 6194e816
         """Initialize an AdvLeSupportedFeatures AD record
 
         :param bool encryption: True if LE encryption is supported, False otherwise
@@ -1084,11 +985,7 @@
         self.__encryption = encryption
         self.__conn_param_update = conn_param_update
         self.__ext_reject_ind = ext_reject_ind
-<<<<<<< HEAD
-        self.__slave_features_exchange = (slave_features_exchange,)
-=======
         self.__slave_features_exchange = slave_features_exchange
->>>>>>> 6194e816
         self.__ping = ping
         self.__data_packet_length = data_packet_length
         self.__privacy = privacy
@@ -1111,17 +1008,10 @@
         if self.__privacy:
             features |= 1 << 6
         if self.__ext_scanner_filter_policies:
-<<<<<<< HEAD
-            features |= 1 << 7
-
-        # Since only 8 bits are used in version 5.3, we code this on a single byte
-        super().__init__(0x27, pack("<B", features))
-=======
             features |= (1 << 7)
 
         # Since only 8 bits are used in version 5.3, we code this on a single byte
         super().__init__(0x27, pack('<B', features))
->>>>>>> 6194e816
 
     @property
     def has_encryption(self):
@@ -1182,20 +1072,6 @@
         if len(ad_record) >= 1:
             # Parse features set
             features = 0x00
-<<<<<<< HEAD
-            for i in range(len(ad_record)):
-                features |= ad_record[i] << (8 * i)
-
-            # Deduce our flags
-            encryption = (features & 1) != 0
-            conn_param_update = (features & (1 << 1)) != 0
-            ext_reject_ind = (features & (1 << 2)) != 0
-            slave_features_exchange = (features & (1 << 3)) != 0
-            ping = (features & (1 << 4)) != 0
-            data_packet_length = (features & (1 << 5)) != 0
-            privacy = (features & (1 << 6)) != 0
-            ext_scanner_filter_policies = (features & (1 << 7)) != 0
-=======
             for i, record in enumerate(ad_record):
                 features |= (record << (8*i))
 
@@ -1208,7 +1084,6 @@
             data_packet_length = (features & (1<<5)) != 0
             privacy = (features & (1<<6)) != 0
             ext_scanner_filter_policies = (features & (1<<7)) != 0
->>>>>>> 6194e816
             return AdvLeSupportedFeatures(
                 encryption=encryption,
                 conn_param_update=conn_param_update,
@@ -1339,14 +1214,8 @@
             raise AdvDataError
 
         while i < len(url):
-<<<<<<< HEAD
-            if url[i] == ".":
-                for e in range(len(self.EXTENSIONS)):
-                    expansion = self.EXTENSIONS[e]
-=======
             if url[i] == '.':
                 for e, expansion in enumerate(self.EXTENSIONS):
->>>>>>> 6194e816
                     if url.startswith(expansion, i):
                         data.append(e)
                         i += len(expansion)
@@ -1426,11 +1295,7 @@
         return len(self.__fields)
 
     def __getitem__(self, index):
-<<<<<<< HEAD
-        if index >= 0 and index < len(self.__fields):
-=======
         if 0 <= index < len(self.__fields):
->>>>>>> 6194e816
             return self.__fields[index]
         # Error.
         raise IndexError
@@ -1484,30 +1349,6 @@
         """
         if len(adv_data) > 31:
             raise AdvDataFieldListOverflow
-<<<<<<< HEAD
-        else:
-            adv_list = AdvDataFieldList()
-            while len(adv_data) >= 2:
-                # Unpack length and eir_tag
-                length, eir_tag = unpack("<BB", adv_data[:2])
-
-                # Check length
-                if len(adv_data[2:]) >= (length - 1):
-                    # Extract EIR data
-                    eir_payload = adv_data[2 : 2 + length - 1]
-
-                    # Add record based on EIR tag
-                    if eir_tag in AdvDataFieldList.EIR_HANDLERS:
-                        adv_list.add(
-                            AdvDataFieldList.EIR_HANDLERS[eir_tag].from_bytes(
-                                eir_payload
-                            )
-                        )
-                    adv_data = adv_data[length + 1 :]
-                else:
-                    raise AdvDataError
-            return adv_list
-=======
 
         adv_list = AdvDataFieldList()
         while len(adv_data) >= 2:
@@ -1527,5 +1368,4 @@
                 adv_data = adv_data[length+1:]
             else:
                 raise AdvDataError
-        return adv_list
->>>>>>> 6194e816
+        return adv_list