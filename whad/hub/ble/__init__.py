"""WHAD Protocol Bluetooth Low Energy domain message abstraction layer.
"""
<<<<<<< HEAD
=======
import logging
>>>>>>> 8554d2a2
from typing import List, Optional
from dataclasses import dataclass, field, fields

from .bdaddr import BDAddress
from .chanmap import ChannelMap

from scapy.layers.bluetooth4LE import BTLE_RF, BTLE, BTLE_ADV, BTLE_DATA

from whad.protocol.ble.ble_pb2 import BleDirection, BleAdvType, BleAddrType
from whad.hub.registry import Registry
from whad.hub.message import HubMessage, pb_bind
from whad.hub import ProtocolHub
from whad.hub.metadata import Metadata

logger = logging.getLogger(__name__)

class Commands:
    """BLE Commands
    """
    SetBdAddress = 0x00
    SniffAdv = 0x01
    JamAdv = 0x02
    JamAdvOnChannel = 0x03
    ReactiveJam = 0x04
    SniffConnReq = 0x05
    SniffAccessAddress = 0x06
    SniffActiveConn = 0x07
    JamConn = 0x08
    ScanMode = 0x09
    AdvMode = 0x0a
    SetAdvData = 0x0b
    CentralMode = 0x0c
    ConnectTo = 0x0d
    SendRawPDU = 0x0e
    SendPDU = 0x0f
    Disconnect = 0x10
    PeripheralMode = 0x11
    Start = 0x12
    Stop = 0x13
    SetEncryption = 0x14
    HijackMaster = 0x15
    HijackSlave = 0x16
    HijackBoth = 0x17
    PrepareSequence = 0x18
    TriggerSequence = 0x19
    DeleteSequence = 0x1a


class Direction:
    """BLE PDU direction
    """
    UNKNOWN = BleDirection.UNKNOWN
    MASTER_TO_SLAVE = BleDirection.MASTER_TO_SLAVE
    SLAVE_TO_MASTER = BleDirection.SLAVE_TO_MASTER
    INJECTION_TO_SLAVE = BleDirection.INJECTION_TO_SLAVE
    INJECTION_TO_MASTER = BleDirection.INJECTION_TO_MASTER

class AdvType:
    ADV_UNKNOWN = BleAdvType.ADV_UNKNOWN
    ADV_IND = BleAdvType.ADV_IND
    ADV_DIRECT_IND = BleAdvType.ADV_DIRECT_IND
    ADV_NONCONN_IND = BleAdvType.ADV_NONCONN_IND
    ADV_SCAN_IND = BleAdvType.ADV_SCAN_IND
    ADV_SCAN_RSP = BleAdvType.ADV_SCAN_RSP

class AddressType:
    PUBLIC = BleAddrType.PUBLIC
    RANDOM = BleAddrType.RANDOM

@dataclass(repr=False)
class BLEMetadata(Metadata):
    direction : BleDirection = None
    connection_handle : int = None
    is_crc_valid : bool = None
    relative_timestamp : int = None
    decrypted : bool = None
    encrypt: bool = False

    @classmethod
    def convert_from_header(cls, pkt):
        header = pkt[BTLE_RF]
        if header.type == 2:
            direction = BleDirection.MASTER_TO_SLAVE
        elif header.type == 3:
            direction = BleDirection.SLAVE_TO_MASTER
        else:
            direction = BleDirection.UNKNOWN

        channel = header.rf_channel
        is_crc_valid = header.crc_valid == 1
        rssi = header.signal

        return BLEMetadata(
            direction = direction,
            is_crc_valid = is_crc_valid,
            rssi = rssi,
            channel = channel,
            timestamp = int(100000 * pkt.time)
        )

    def convert_to_header(self):
        timestamp = None
        packet_type = 0 # ADV_OR_DATA_UNKNOWN_DIR
        signal = -128
        crc_checked = 0
        crc_valid = 0
        sig_power_valid = 0
        dewhitened = 1
        rf_channel = 0
        if self.direction is not None:
            if self.direction == BleDirection.MASTER_TO_SLAVE:
                packet_type = 2
            elif self.direction == BleDirection.SLAVE_TO_MASTER:
                packet_type = 3
        if self.timestamp is not None:
            timestamp = self.timestamp
        if self.rssi is not None:
            sig_power_valid = 1
            signal = self.rssi
        if self.is_crc_valid is not None:
            crc_checked = 1
            crc_valid = self.is_crc_valid
        if self.channel is not None:
            rf_channel = self.channel

        header = BTLE_RF(
            rf_channel = rf_channel,
            type = packet_type,
            signal = signal,
            crc_checked = crc_checked,
            crc_valid = crc_valid,
            sig_power_valid = sig_power_valid,
            dewhitened = dewhitened
        )
        return header, timestamp

def generate_ble_metadata(message):
    metadata = BLEMetadata()
    if isinstance(message, BleRawPduReceived):
        metadata.direction = message.direction
        if message.rssi is not None:
            metadata.rssi = message.rssi
        metadata.channel = message.channel
        if message.timestamp is not None:
            metadata.timestamp = message.timestamp
        if message.crc_validity is not None:
            metadata.is_crc_valid = message.crc_validity
        if message.relative_timestamp is not None:
            metadata.relative_timestamp = message.relative_timestamp
            metadata.decrypted = message.decrypted

        metadata.connection_handle = message.conn_handle

    elif isinstance(message, BleAdvPduReceived):
        metadata.direction = BleDirection.UNKNOWN
        metadata.rssi = message.rssi

    elif isinstance(message, BlePduReceived):
        metadata.connection_handle = message.conn_handle
        metadata.direction = message.direction
        metadata.decrypted = message.decrypted

    elif isinstance(message, SendBlePdu):
        metadata.connection_handle = message.conn_handle
        metadata.direction = message.direction

    elif isinstance(message, SendBleRawPdu):
        metadata.direction = message.direction
        metadata.crc = message.crc
        metadata.connection_handle = message.conn_handle

    return metadata

@pb_bind(ProtocolHub, name="ble", version=1)
class BleDomain(Registry):
    """WHAD BLE domain messages parser/factory.
    """

    NAME = 'ble'
    VERSIONS = {}

    def __init__(self, version: int):
        """Initializes a BLE domain instance
        """
        self.proto_version = version

    @staticmethod
    def parse(proto_version: int, message) -> HubMessage:
        """Parses a WHAD BleDomain message as seen by protobuf
        """
        message_type = message.ble.WhichOneof('msg')
        message_clazz = BleDomain.bound(message_type, proto_version)
        return message_clazz.parse(proto_version, message)

    def is_packet_compat(self, packet) -> bool:
        """Determine if a packet is a compatible BLE packet
        """
        return isinstance(packet.metadata, BLEMetadata)

    def convert_packet(self, packet) -> Optional[HubMessage]:
        """Convert a BLE packet to SendPdu or SendBlePdu message.
        """
        if isinstance(packet.metadata, BLEMetadata):
            if packet.metadata.raw:
                return BleDomain.bound('send_raw_pdu', self.proto_version).from_packet(
                    packet, encrypt=packet.metadata.encrypt
                )
            else:
                return BleDomain.bound('send_pdu', self.proto_version).from_packet(
                    packet, encrypt=packet.metadata.encrypt
                )
        else:
            # Error
            return None

    def format(self, packet):
        """Convert this message to its scapy representation with the
        appropriate header and timestamp in microseconds.
        """
        formatted_packet = packet
        if BTLE not in packet:
            if BTLE_ADV in packet:
                formatted_packet = BTLE(access_addr=0x8e89bed6)/packet
            elif BTLE_DATA in packet:
                # We are forced to use a pseudo access address for connections in this case.
                formatted_packet = BTLE(access_addr=0x11223344) / packet

        timestamp = None
        if hasattr(packet, "metadata"):
            header, timestamp = packet.metadata.convert_to_header()
            formatted_packet = header / formatted_packet
        else:
            header = BTLE_RF()
            formatted_packet = header / formatted_packet

        return formatted_packet, timestamp

    def create_set_bd_address(self, bd_address: BDAddress) -> HubMessage:
        """Create a SetBdAddress message.

        :param bd_address: BD address to set
        :type bd_address: BDAddress
        :return: SetBdAddress message
        :rtype: HubMessage
        """
        return BleDomain.bound('set_bd_addr', self.proto_version)(
            bd_address=bd_address.value,
            addr_type=AddressType.PUBLIC if bd_address.is_public() else AddressType.RANDOM
        )

    def create_sniff_adv(self, channel: int, bd_address: BDAddress = None,
                       use_ext_adv: bool = False) -> HubMessage:
        """Create a SniffAdv message.

        :param channel: BLE channel to listen on
        :type channel: int
        :param bd_address: BD address to target, if given
        :type bd_address: BDAddress, optional
        :param use_ext_adv: Use extended advertisements
        :type use_ext_adv: bool, optional
        :return: instance of SniffAdv message
        :rtype: HubMessage
        """
        if bd_address is not None:
            target_address = bd_address
        else:
            target_address = BDAddress('FF:FF:FF:FF:FF:FF')
        return BleDomain.bound('sniff_adv', self.proto_version)(
            bd_address=target_address.value,
            channel=channel,
            use_extended_adv=use_ext_adv
        )

    def create_sniff_connreq(self, channel: int, bd_address: BDAddress = None,
                           show_empty: bool = False, show_adv: bool = False) -> HubMessage:
        """Create a SniffConnReq message.

        :param channel: BLE channel to listen on
        :type channel: int
        :param bd_address: BD address to target, if given
        :type bd_address: BDAddress, optional
        :param show_empty: Report empty PDUs
        :type show_empty: bool, optional
        :param show_adv: Report advertisements
        :type show_adv: bool, optional
        :rtype: HubMessage
        """
        if bd_address is not None:
            target_address = bd_address
        else:
            target_address = BDAddress('FF:FF:FF:FF:FF:FF')
        return BleDomain.bound('sniff_connreq', self.proto_version)(
            bd_address=target_address.value,
            channel=channel,
            show_empty_packets=show_empty,
            show_advertisements=show_adv
        )

    def create_sniff_access_address(self, channels: List[int]) -> HubMessage:
        """Create a SniffAccessAddress message.

        :param channels: List of channels
        :type channels: list
        :return: an instance of SniffAccessAddress message
        :rtype: HubMessage
        """
        return BleDomain.bound('sniff_aa', self.proto_version)(
            monitored_channels=ChannelMap(channels).value
        )

    def create_sniff_active_conn(self, access_address: int, crc_init: int = None,
                              channel_map: ChannelMap = None, interval: int = None,
                              increment: int = None, channels: List[int] = None):
        """Create a SniffActiveConn message.

        :param access_address: Target connection access address
        :type access_address: int
        :param crc_init: Connection CRC initial seed value
        :type crc_init: int, optional
        :param channel_map: Channel map to use when sniffing connection
        :type channel_map: ChannelMap, optional
        :param interval: Hop interval to use when sniffing connection
        :type interval: int, optional
        :param increment: Hop increment to use when sniffing connection
        :type increment: int, optional
        :param channels: Channels to sniff on when recovering connection parameters
        :type channels: list, optional
        :return: instance of SniffActiveConn message
        :rtype: SniffActiveConn
        """
        # Create default createSniffActiveConn message
        sniff_connreq = BleDomain.bound('sniff_conn', self.proto_version)(
            access_address=access_address
        )

        # Add optional fields if provided
        if crc_init is not None:
            sniff_connreq.crc_init = crc_init
        if channel_map is not None:
            sniff_connreq.channel_map = channel_map.value
        if interval is not None:
            sniff_connreq.hop_interval = interval
        if increment is not None:
            sniff_connreq.hop_increment = increment
        if channels is not None:
            sniff_connreq.monitored_channels = bytes(channels)

        # Return the created SniffConnReq message
        return sniff_connreq

    def create_access_address_discovered(self, access_address: int, rssi: int, timestamp: int) -> HubMessage:
        """Create an AccessAddressDiscovered notification message.

        :param access_address: Discovered access address
        :type access_address: int
        :param rssi: Received Signal Strength Indicator
        :type rssi: int
        :param timestamp: Timestamp at which the access address has been discovered
        :type timestamp: int
        :return: instance of AccessAddressDiscovered
        :rtype: AccessAddressDiscovered
        """
        return BleDomain.bound('aa_disc', self.proto_version)(
            access_address=access_address,
            rssi=rssi,
            timestamp=timestamp
        )

    def create_jam_adv(self) -> HubMessage:
        """Create a JamAdv message.

        :return: instance of JamAdv message
        :rtype: JamAdv
        """
        return BleDomain.bound('jam_adv', self.proto_version)()

    def create_jam_adv_chan(self, channel: int) -> HubMessage:
        """Create a JamAdvChan message.

        :param channel: Advertising channel to jam
        :type channel: int
        :return: instance of JamAdvChan
        :rtype: JamAdvChan
        """
        return BleDomain.bound('jam_adv_chan', self.proto_version)(
            channel=channel
        )

    def create_jam_conn(self, access_address: int) -> HubMessage:
        """Create a JamConn message.

        :param access_address: Target connection access address
        :type access_address: int
        :return: instance of JamConn message
        :rtype: JamConn
        """
        return BleDomain.bound('jam_conn', self.proto_version)(
            access_address=access_address
        )

    def create_reactive_jam(self, channel: int, pattern: bytes, position: int) -> HubMessage:
        """Create a ReactiveJam message.

        :param channel: Target channel
        :type channel: int
        :param pattern: Trigger pattern
        :type pattern: bytes
        :param position: Triger pattern position
        :type position: int
        :return: instance of ReactiveJam
        :rtype: ReactiveJam
        """
        return BleDomain.bound('reactive_jam', self.proto_version)(
            channel=channel,
            pattern=pattern,
            position=position
        )

    def create_scan_mode(self, active: bool = False) -> HubMessage:
        """Create a ScanMode message.

        :param active: Enable active scan mode
        :type active: bool
        :return: instance of ScanMode
        :rtype: ScanMode
        """
        return BleDomain.bound('scan_mode', self.proto_version)(
            active=active
        )

    def create_adv_mode(self, adv_data: bytes, scanrsp_data: Optional[bytes] = None,
                        adv_type: BleAdvType = BleAdvType.ADV_IND,
                        channel_map: Optional[ChannelMap] =  None,
                        inter_min: int = 0x20, inter_max: int = 0x4000) -> HubMessage:
        """Create an AdvMode message.

        :param adv_data: Advertisement data (31 bytes max)
        :type adv_data: bytes
        :param scan_rsp: Scan response data (31 bytes max)
        :type scan_rsp: bytes, optional
        :return: instance of AdvMode message
        :rtype: AdvMode
        """
        message = BleDomain.bound('adv_mode', self.proto_version)(
            adv_data=adv_data,
        )

        # Set scan response if provided
        if scanrsp_data is not None:
            message.scanrsp_data = scanrsp_data

        # Set advertisement type and interval range
        message.adv_type = adv_type
        if inter_min not in range(0x20, 0x4001):
            logger.error("create_periph_mode: invalid minimal interval value, must be in range 0x20 ... 0x4000.")
            raise ValueError()
        if inter_max not in range(0x20, 0x4001):
            logger.error("create_periph_mode: invalid maximal interval value, must be in range 0x20 ... 0x4000.")
            raise ValueError()
        if inter_min > inter_max:
            logger.error("create_periph_mode: invalid `inter_min` value, must be lower or equal to interval max.")
            raise ValueError()
        if inter_max < inter_max:
            logger.error("create_periph_mode: invalid `inter_max` value, must be greater or equal to interval min.")
            raise ValueError()
        message.inter_min = inter_min
        message.inter_max = inter_max

        # Check specified channels and build channel map
        if channel_map is None:
            channel_map = ChannelMap([37, 38, 39])
        else:
            channel_map.filter(lambda x: x in (37, 38, 39))
            if len(channel_map) == 0:
                raise ValueError()
        message.channel_map = channel_map.value

        # Return generated message
        return message

    def create_central_mode(self) -> HubMessage:
        """Create a CentralMode message.

        :return: instance of CentralMode message
        :rtype: CentralMode
        """
        return BleDomain.bound('central_mode', self.proto_version)()

    def create_periph_mode(self, adv_data: bytes, scan_rsp: Optional[bytes] = None, adv_type: BleAdvType = BleAdvType.ADV_IND,
                           channel_map: Optional[ChannelMap] = None, inter_min: int = 0x20, inter_max: int = 0x4000) -> HubMessage:
        """Create an PeriphMode message.

        :param adv_data: Advertisement data (31 bytes max)
        :type adv_data: bytes
        :param scan_rsp: Scan response data (31 bytes max)
        :type scan_rsp: bytes, optional
        :param adv_type: Advertisement type
        :type  adv_type: BleAdvType, optional
        :param channel_map: Channel map specifying the advertising channels to use
        :type  channels: ChannelMap, optional
        :param inter_min: Minimum interval value for advertising (0x20 <= value <=0x4000)
        :type  inter_min: int, optional
        :param inter_max: Maximum interval value for advertising (inter_min <= value <= 0x4000)
        :return: instance of PeriphMode message
        :rtype: PeriphMode
        """
        message = BleDomain.bound('periph_mode', self.proto_version)(
        )
        if adv_data is not None:
            message.adv_data = adv_data
        if scan_rsp is not None:
            message.scanrsp_data = scan_rsp

        # Set advertisement type and interval range
        message.adv_type = adv_type
        if inter_min not in range(0x20, 0x4001):
            logger.error("create_periph_mode: invalid minimal interval value, must be in range 0x20 ... 0x4000.")
            raise ValueError()
        if inter_max not in range(0x20, 0x4001):
            logger.error("create_periph_mode: invalid maximal interval value, must be in range 0x20 ... 0x4000.")
            raise ValueError()
        if inter_min > inter_max:
            logger.error("create_periph_mode: invalid `inter_min` value, must be lower or equal to interval max.")
            raise ValueError()
        message.inter_min = inter_min
        message.inter_max = inter_max

        # Check specified channels and build channel map
        if channel_map is None:
            channel_map = ChannelMap([37, 38, 39])
        else:
            channel_map.filter(lambda x: x in (37, 38, 39))
            if len(channel_map) == 0:
                logger.error("create_periph_mode: invalid channel map.")
                raise ValueError()
        message.channel_map = channel_map.value

        # Return message
        return message

    def create_start(self) -> HubMessage:
        """Create a Start message.

        :return: instance of Start message
        :rtype: Start
        """
        return BleDomain.bound("start", self.proto_version)()

    def create_stop(self) -> HubMessage:
        """Create a Stop message.

        :return: instance of Stop message
        :rtype: Stop
        """
        return BleDomain.bound("stop", self.proto_version)()

    def create_connect_to(self, bd_address: BDAddress = None, access_address: int = None,
                        channel_map: ChannelMap = None, interval: int = None,
                        increment: int = None, crc_init: int = None) ->HubMessage:
        """Create a ConnectTo message.

        :param bd_address: Target BD address
        :type bd_address: BDAddress, optional
        :param access_address: Access address to synchronize with
        :type access_address: int, optional
        :param channel_map: Channel map to use with the connection
        :type channel_map: ChannelMap, optional
        :param interval: Hop interval to use
        :type interval: int, optional
        :param increment: Hop increment to use
        :type increment: int, optional
        :param crc_init: CRC initial value to use
        :type crc_init: int, optional
        :return: instance of ConnectTo message
        :rtype: ConnectTo
        """
        message = BleDomain.bound("connect", self.proto_version)()

        # Set bd address if provided
        if bd_address is not None:
            message.bd_address = bd_address.value
            message.addr_type = AddressType.PUBLIC if bd_address.is_public() else AddressType.RANDOM

        # Set access address if provided
        if access_address is not None:
            message.access_address = access_address

        # Set channel map if provided
        if channel_map is not None:
            message.channel_map = channel_map.value

        # Set hop interval if provided
        if interval is not None:
            message.hop_interval = interval

        # Set hop increment if provided
        if increment is not None:
            message.hop_increment = increment

        # Set crc init
        if crc_init is not None:
            message.crc_init = crc_init

        return message


    def create_disconnect(self, conn_handle: int) -> HubMessage:
        """Create a Disconnect message.

        :param conn_handle: Connection handle
        :type conn_handle: int
        :return: instance of Disconnect message
        :rtype: Disconnect
        """
        return BleDomain.bound("disconnect", self.proto_version)(
            conn_handle=conn_handle
        )

    def create_synchronized(self, access_address: int, interval: int, increment: int,\
                           channel_map: ChannelMap, crc_init: int) -> HubMessage:
        """Create a Synchronized message.

        :param access_address: Connection access address
        :type access_address: int
        :param interval: Connection hop interval
        :type interval: int
        :param increment: Connection hop increment
        :type increment: int
        :param channel_map: Connection channel map
        :type channel_map: ChannelMap
        :return: instance of Synchronized
        :rtype: Synchronized
        """
        return BleDomain.bound("synchronized", self.proto_version)(
            access_address=access_address,
            crc_init=crc_init,
            hop_interval=interval,
            hop_increment=increment,
            channel_map=channel_map.value
        )

    def create_connected(self, initiator: BDAddress, advertiser: BDAddress, \
                        access_address: int, conn_handle: int) -> HubMessage:
        """Create a Connected message.

        :param initiator: Connection initiator BD address
        :type initiator: BDAddress
        :param advertiser: Connection advertiser BD address
        :type advertiser: BDAddress
        :param access_address: Connection access address
        :type access_address: int
        :param conn_handle: Connection handle
        :type conn_handle: int
        :return: instance of a Connected message
        :rtype: Connected
        """
        return BleDomain.bound("connected", self.proto_version)(
            initiator=initiator.value,
            advertiser=advertiser.value,
            access_address=access_address,
            conn_handle=conn_handle,
            adv_addr_type=AddressType.PUBLIC if advertiser.is_public() else AddressType.RANDOM,
            init_addr_type=AddressType.PUBLIC if initiator.is_public() else AddressType.RANDOM
        )

    def create_disconnected(self, reason: int, conn_handle: int) -> HubMessage:
        """Create a Disconnected message.

        :param reason: Disconnection reason
        :type reason: int
        :param conn_handle: Connection handle
        :type conn_handle: int
        :return: instance of Disconnected
        :rtype: Disconnected
        """
        return BleDomain.bound("disconnected", self.proto_version)(
            reason=reason,
            conn_handle=conn_handle
        )

    def create_desynchronized(self, accesss_address: int) -> HubMessage:
        """Create a Desynchronized message.

        :param access_address: Connection access address
        :type access_address: int
        :return: instance of Desynchronized
        :rtype: Desynchronized
        """
        return BleDomain.bound("desynchronized", self.proto_version)(
            accesss_address=accesss_address
        )

    def create_set_adv_data(self, adv_data: bytes, scan_rsp: bytes = None) -> HubMessage:
        """Create a SetAdvData message.

        :param adv_data: Advertising data
        :type adv_data: bytes
        :param scan_rsp: Scan response data
        :type scan_rsp: bytes, optional
        :return: instance of SetAdvData message
        :rtype: SetAdvData
        """
        message = BleDomain.bound("set_adv_data", self.proto_version)(
            adv_data=adv_data
        )

        # Set scan response data if provided
        if scan_rsp is not None:
            message.scanrsp_data = scan_rsp

        return message

    def create_send_raw_pdu(self, direction: int, pdu: bytes, \
                         crc: int = None, encrypt: bool = False, \
                         access_address: int = None, conn_handle: int = None) -> HubMessage:
        """Create a SendRawPdu message.

        :param direction: PDU direction
        :type direction: int
        :param pdu: PDU to send
        :type pdu: bytes
        :param crc: PDU CRC value
        :type crc: int, optional
        :param conn_handle: Connection handle
        :type conn_handle: int, optional
        :param encrypt: Encrypt PDU before sending
        :type encrypt: bool, optional
        :param access_address: Connection access address
        :type access_address: int, optional
        :return: instance of SendRawPdu message
        :rtype: SendRawPdu
        """
        # Create a SendRawPdu message
        message = BleDomain.bound("send_raw_pdu", self.proto_version)(
            direction=direction,
            pdu=pdu
        )

        # Set optional fields
        if conn_handle is not None:
            message.conn_handle = conn_handle
        if crc is not None:
            message.crc = crc
        if access_address is not None:
            message.access_address= access_address
        if encrypt:
            message.encrypt=True
        else:
            message.encrypt=False

        # Return message
        return message

    def create_send_pdu(self, direction: int, pdu: bytes, conn_handle: int, \
                      encrypt: bool = False) -> HubMessage:
        """Create a SendBlePdu message.

        :param direction: PDU direction
        :type direction: int
        :param pdu: PDU to send
        :type pdu: bytes
        :param conn_handle: Connection handle
        :type conn_handle: int, optional
        :param encrypt: Encrypt PDU before sending
        :type encrypt: bool, optional
        :return: instance of SendRawPdu message
        :rtype: SendBleRawPdu
        """
        return BleDomain.bound("send_pdu", self.proto_version)(
            direction=direction,
            conn_handle=conn_handle,
            pdu=pdu,
            encrypt=encrypt
        )

    def create_adv_pdu_received(self, adv_type: AdvType, rssi: int, bd_address: BDAddress, \
                             adv_data: bytes):
        """Create an AdvPduReceived message

        :param adv_type: Advertisement type
        :type adv_type: AdvType
        :param rssi: Received Signal Strength Indicator
        :type rssi: int
        :param bd_address: Advertiser BD address
        :type bd_address: BDAddress
        :param adv_data: Advertisement data
        :type adv_data: bytes
        :return: instance of AdvPduReceived
        :rtype: AdvPduReceived
        """
        return BleDomain.bound("adv_pdu", self.proto_version)(
            adv_type=adv_type,
            rssi=rssi,
            bd_address=bd_address.value,
            adv_data=adv_data,
            addr_type=AddressType.PUBLIC if bd_address.is_public() else AddressType.RANDOM
        )

    def create_pdu_received(self, direction: int, pdu: bytes, conn_handle: int, \
                          processed: bool = False, decrypted: bool = False) -> HubMessage:
        """Create a PduReceived message

        :param direction: PDU direction
        :type direction: int
        :param pdu: PDU to send
        :type pdu: bytes
        :param conn_handle: Connection handle
        :type conn_handle: int, optional
        :param processed: Set to True if PDU has been processed by firmware
        :type processed: bool
        :param decrypted: Set to True if PDU has been decrypted by firmware
        :type decrypted: bool
        :return: instance of PduReceived
        :rtype: PduReceived
        """
        return BleDomain.bound("pdu", self.proto_version)(
            direction=direction,
            pdu=pdu,
            conn_handle=conn_handle,
            processed=processed,
            decrypted=decrypted
        )

    def create_raw_pdu_received(self, direction: int, pdu: bytes, \
                             access_address: int = None, conn_handle: int = None, \
                             rssi: int = None, timestamp: int = None, \
                             rel_timestamp: int = None, crc: int = None, \
                             crc_validity: bool = None, processed: bool = False, \
                             decrypted: bool = False, channel: int = None) -> HubMessage:
        """Create a RawPduReceived message

        :param direction: PDU direction
        :type direction: int
        :param pdu: PDU to send
        :type pdu: bytes
        :param crc: PDU CRC value
        :type crc: int, optional
        :param conn_handle: Connection handle
        :type conn_handle: int, optional
        :param access_address: Connection access address
        :type access_address: int, optional
        :param rssi: Received Signal Strength Indicator
        :type rssi: int, optional
        :param timestamp: Reception timestamp
        :type timestamp: int, optional
        :param rel_timestamp: Reception timestamp relative to last anchor
        :type rel_timestamp: int, optional
        :param crc_validity: CRC validity status
        :param processed: Set to True if PDU has been processed by firmware
        :type processed: bool
        :param decrypted: Set to True if PDU has been decrypted by firmware
        :type decrypted: bool
        :return: instance of RawPduReceived
        :rtype: RawPduReceived
        """
        # Build message with mandatory fields
        message = BleDomain.bound("raw_pdu", self.proto_version)(
            direction=direction,
            pdu=pdu,
            processed=processed,
            decrypted=decrypted
        )

        # Add optional fields if any
        if rssi is not None:
            message.rssi = rssi
        if access_address is not None:
            message.access_address = access_address
        if conn_handle is not None:
            message.conn_handle = conn_handle
        if timestamp is not None:
            message.timestamp = timestamp
        if rel_timestamp is not None:
            message.relative_timestamp = rel_timestamp
        if crc_validity is not None:
            message.crc_validity = crc_validity
        if crc is not None:
            message.crc = crc
        if channel is not None:
            message.channel = channel

        # Return message
        return message

    def create_injected(self, access_address: int, success: bool, attempts: int) -> HubMessage:
        """Create an Injected message

        :param access_address: Target connection access address
        :type access_address: int
        :param success: Set to True if injection succeeded, False otherwise
        :type success: bool
        :param attempts: Number of attempts
        :type attempts: int
        :return: instance of Injected message
        :rtype: Injected
        """
        return BleDomain.bound("injected", self.proto_version)(
            access_address=access_address,
            success=success,
            injection_attempts=attempts
        )

    def create_hijack_master(self, access_address: int) -> HubMessage:
        """Create a HijackMaster message

        :param access_address: Target access address
        :type access_address: int
        :return: instance of HijackMaster
        :rtype: HijackMaster
        """
        return BleDomain.bound("hijack_master", self.proto_version)(
            access_address=access_address
        )

    def create_hijack_slave(self, access_address: int) -> HubMessage:
        """Create a HijackSlave message

        :param access_address: Target access address
        :type access_address: int
        :return: instance of HijackSlave
        :rtype: HijackSlave
        """
        return BleDomain.bound("hijack_slave", self.proto_version)(
            access_address=access_address
        )

    def create_hijack_both(self, access_address: int) -> HubMessage:
        """Create a HijackBoth message

        :param access_address: Target access address
        :type access_address: int
        :return: instance of HijackBoth
        :rtype: HijackBoth
        """
        return BleDomain.bound("hijack_both", self.proto_version)(
            access_address=access_address
        )

    def create_hijacked(self, access_address: int, success: bool) -> HubMessage:
        """Create an Hijacked message

        :param access_address: Target connection access address
        :type access_address: int
        :param success: Set to True if injection succeeded, False otherwise
        :type success: bool
        :return: instance of Hijacked message
        :rtype: Hijacked
        """
        return BleDomain.bound("hijacked", self.proto_version)(
            access_address=access_address,
            success=success
        )

    def create_prepare_sequence_manual(self, seq_id: int, direction: int, packets: List[bytes]) -> HubMessage:
        """Create a PrepareSequenceManual message

        :param seq_id: Sequence identifier (must be unique)
        :type seq_id: int
        :param direction: Direction of the PDU
        :type direction: Direction
        :param packets: List of PDUs to send
        :type packets: list
        :return: instance of PrepareSequenceManual
        :rtype: PrepareSequenceManual
        """
        # Create our PrepareSequenceManual message
        message = BleDomain.bound("prepare_manual", self.proto_version)(
            sequence_id=seq_id,
            direction=direction
        )

        # Add packets
        for packet in packets:
            message.add_packet(packet)

        # Return message
        return message

    def create_prepare_sequence_conn_evt(self, seq_id: int, direction: int, conn_evt: int, \
                                     packets: List[bytes]) -> HubMessage:
        """Create a PrepareSequenceConnEvt message

        :param seq_id: Sequence identifier (must be unique)
        :type seq_id: int
        :param direction: Direction of the PDU
        :type direction: Direction
        :param conn_evt: target connection event
        :type conn_evt: int
        :param packets: List of PDUs to send
        :type packets: list
        :return: instance of PrepareSequenceConnEvt
        :rtype: PrepareSequenceConnEvt
        """
        message = BleDomain.bound("prepare_connevt", self.proto_version)(
            sequence_id=seq_id,
            direction=direction,
            conn_evt=conn_evt
        )

        # Add packets
        for packet in packets:
            message.add_packet(packet)

        # Return message
        return message

    def create_prepare_sequence_pattern(self, seq_id: int, direction: int, pattern: bytes, \
                                     mask: bytes, offset: int, packets: List[bytes]) -> HubMessage:
        """Create a PrepareSequencePattern message

        :param seq_id: Sequence identifier (must be unique)
        :type seq_id: int
        :param direction: Direction of the PDU
        :type direction: Direction
        :param pattern: target pattern
        :type pattern: bytes
        :param mask: target pattern bitmask
        :type mask: bytes
        :param offset: target pattern offset
        :type offset: int
        :param packets: List of PDUs to send
        :type packets: list
        :return: instance of PrepareSequencePattern
        :rtype: PrepareSequencePattern
        """
        message = BleDomain.bound("prepare_pattern", self.proto_version)(
            sequence_id=seq_id,
            direction=direction,
            pattern=pattern,
            mask=mask,
            offset=offset
        )

        # Add packets
        for packet in packets:
            message.add_packet(packet)

        # Return message
        return message

    def create_triggered(self, seq_id: int) -> HubMessage:
        """Create a Triggered message

        :param seq_id: Sequence identifier triggered
        :type seq_id: int
        :return: instance of Triggered
        :rtype: Triggered
        """
        return BleDomain.bound("triggered", self.proto_version)(
            seq_id=seq_id
        )

    def create_trigger(self, seq_id: int) -> HubMessage:
        """Create a Trigger message

        :param seq_id: Sequence identifier to trigger
        :type seq_id: int
        :return: instance of Trigger
        :rtype: Trigger
        """
        return BleDomain.bound("trigger", self.proto_version)(
            sequence_id=seq_id
        )

    def create_delete_sequence(self, seq_id: int) -> HubMessage:
        """Create a DeleteSequence message

        :param seq_id: Sequence identifier to delete
        :type seq_id: int
        :return: instance of DeleteSequence
        :rtype: DeleteSequence
        """
        return BleDomain.bound("delete_seq", self.proto_version)(
            sequence_id=seq_id
        )

    def create_set_encryption(self, conn_handle: int, ll_key: bytes, ll_iv: bytes, \
                            key: bytes, rand: bytes, ediv: bytes, enabled: bool) -> HubMessage:
        """Create a SetEncryption message

        :param conn_handle: Connection handle
        :type conn_handle: int
        :param ll_key: Link-layer encryption key
        :type ll_key: bytes
        :param ll_iv: Link-layer encryption IV
        :type ll_iv: bytes
        :param key: Encryption key
        :type key: bytes
        :param rand: Encryption random value
        :type rand: bytes
        :param ediv: Encryption diversifier
        :type ediv: bytes
        :param enabled: Enable encryption if set to True, disable it otherwise
        :type enabled: bool
        :return: instance of `SetEncryption`
        """
        return BleDomain.bound("encryption", self.proto_version)(
            conn_handle=conn_handle,
            enabled=enabled,
            ll_key=ll_key,
            ll_iv=ll_iv,
            key=key,
            rand=rand,
            ediv=ediv
        )

@pb_bind(ProtocolHub, name="btmesh", version=1)
class BTMeshDomain(BleDomain):
    NAME = 'btmesh'
    VERSIONS = {}

    def __init__(self, version: int):
        """Initializes a BTMesh domain instance
        """
        super().__init__(version)


from .address import SetBdAddress
from .sniffing import SniffAdv, SniffConnReq, SniffAccessAddress, SniffActiveConn, \
    AccessAddressDiscovered
from .jamming import JamAdv, JamAdvChan, JamConn, ReactiveJam
from .mode import (
    ScanMode, AdvMode, AdvModeV3, CentralMode, PeriphMode, PeriphModeV3, BleStart, BleStop,
    SetEncryption
)
from .pdu import SetAdvData, SendBleRawPdu, SendBlePdu, BleAdvPduReceived, BlePduReceived, \
    BleRawPduReceived, Injected
from .connect import ConnectTo, Disconnect, Connected, Disconnected, Synchronized, \
    Desynchronized
from .hijack import HijackMaster, HijackSlave, HijackBoth, Hijacked
from .triggers import PrepareSequenceManual, PrepareSequenceConnEvt, \
    PrepareSequencePattern, PrepareSequence, Triggered, Trigger, DeleteSequence

__all__ = [
    "AdvType",
    "Direction",
    "AddressType",
    "BleDomain",
    "SetBdAddress",
    "SniffAdv",
    "SniffConnReq",
    "SniffAccessAddress",
    "SniffActiveConn",
    "AccessAddressDiscovered",
    "JamAdv",
    "JamAdvChan",
    "JamConn",
    "ReactiveJam",
    "ScanMode",
    "AdvMode",
    "CentralMode",
    "PeriphMode",
    "SetAdvData",
    "SendBleRawPdu",
    "SendBlePdu",
    "BleAdvPduReceived",
    "BlePduReceived",
    "BleRawPduReceived",
    "ConnectTo",
    "Disconnect",
    "Connected",
    "Disconnected",
    "SetEncryption",
    "BleStart",
    "BleStop",
    "HijackMaster",
    "HijackSlave",
    "HijackBoth",
    "Hijacked",
    "Injected",
    "Synchronized",
    "Desynchronized",
    "PrepareSequenceManual",
    "PrepareSequenceConnEvt",
    "PrepareSequencePattern",
    "PrepareSequence",
    "Triggered",
    "Trigger",
    "DeleteSequence"
]<|MERGE_RESOLUTION|>--- conflicted
+++ resolved
@@ -1,9 +1,6 @@
 """WHAD Protocol Bluetooth Low Energy domain message abstraction layer.
 """
-<<<<<<< HEAD
-=======
 import logging
->>>>>>> 8554d2a2
 from typing import List, Optional
 from dataclasses import dataclass, field, fields
 
