--- conflicted
+++ resolved
@@ -235,64 +235,31 @@
         """
         return parent_class(message=message)
 
-<<<<<<< HEAD
 class AbstractPacketMeta(type):
     """Hub packet metaclass"""
     def __instancecheck__(cls, instance):
         return cls.__subclasscheck__(type(instance))
-=======
-class PbPacketMessageWrapper(PbMessageWrapper):
-    def to_scapy(self):
-        pass
-
-    @classmethod
-    def from_scapy(cls, packet):
-        pass
-
-'''
-class ProtocolHub(Registry):
-    """WHAD Protocol Hub class
->>>>>>> d27ec39a
 
     def __subclasscheck__(cls, subclass):
-        return (hasattr(subclass, 'to_packet') and 
-                callable(subclass.to_packet) and 
-                hasattr(subclass, 'from_packet') and 
+        return (hasattr(subclass, 'to_packet') and
+                callable(subclass.to_packet) and
+                hasattr(subclass, 'from_packet') and
                 callable(subclass.from_packet))
-    
+
 class AbstractPacket(metaclass=AbstractPacketMeta):
     pass
 
-<<<<<<< HEAD
 class AbstractEventMeta(type):
     """Hub event metaclass
     """
     def __instancecheck__(cls, instance: Any) -> bool:
         return cls.__instancecheck__(type(instance))
-    
+
     def __subclasscheck__(cls, subclass):
-        return (hasattr(subclass, 'to_event') and 
-                callable(subclass.to_event) and 
-                hasattr(subclass, 'from_event') and 
+        return (hasattr(subclass, 'to_event') and
+                callable(subclass.to_event) and
+                hasattr(subclass, 'from_event') and
                 callable(subclass.from_event))
-    
+
 class AbstractEvent(metaclass=AbstractEventMeta):
-    pass
-=======
-    @property
-    def version(self) -> int:
-        return self.__version
-
-    def parse(self, data: bytes):
-        """Parse a serialized WHAD message into an associated object.
-        """
-        # Use protocol buffers to parse our message
-        msg = Message()
-        msg.ParseFromString(bytes(data))
-
-        # Only process generic messages
-        return ProtocolHub.bound(
-            msg.WhichOneof('msg'),
-            self.__version).parse(self.__version, msg)
-'''
->>>>>>> d27ec39a
+    pass