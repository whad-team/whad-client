--- conflicted
+++ resolved
@@ -1,20 +1,14 @@
 """WHAD Protocol Logitech Unifying PDU messages abstraction layer.
 """
 from whad.protocol.whad_pb2 import Message
-<<<<<<< HEAD
 from whad.scapy.layers.esb import ESB_Hdr, ESB_Payload_Hdr, ESB_Ack_Response, ESB_Pseudo_Packet
 from ..message import pb_bind, PbFieldBytes, PbFieldBool, PbFieldInt, PbMessageWrapper
+from whad.hub.message import AbstractPacket
 from . import UnifyingDomain, UnifyingMetadata
-=======
-from ..message import pb_bind, PbFieldBytes, PbFieldBool, PbFieldInt, PbMessageWrapper, \
-    PbPacketMessageWrapper
-from . import UnifyingDomain
-from whad.scapy.layers.esb import ESB_Hdr, ESB_Payload_Hdr, ESB_Ack_Response, ESB_Pseudo_Packet
-from whad.scapy.layers.unifying import bind
->>>>>>> d27ec39a
+
 
 @pb_bind(UnifyingDomain, 'send', 1)
-class SendPdu(PbPacketMessageWrapper):
+class SendPdu(PbMessageWrapper):
     """ESB SendPdu message
     """
 
@@ -22,12 +16,11 @@
     pdu = PbFieldBytes('unifying.send.pdu')
     retr_count = PbFieldInt('unifying.send.retransmission_count')
 
-<<<<<<< HEAD
     def to_packet(self):
         """Convert SendPdu message to its scapy equivalent
         """
         return ESB_Payload_Hdr(bytes(self.pdu))
-    
+
     @staticmethod
     def from_packet(packet, retr_count: int = 1):
         """Convert scapy packet to SendPdu message.
@@ -36,24 +29,10 @@
             channel=packet.metadata.channel,
             pdu=bytes(packet),
             retr_count=retr_count
-=======
-    def to_scapy(self):
-        bind()
-        packet = ESB_Payload_Hdr(bytes(self.pdu))
-        packet.metadata = generate_esb_metadata(self)
-        return packet
-
-    @classmethod
-    def from_scapy(cls, packet):
-        bind()
-        return cls(
-            pdu = bytes(packet),
-            channel = packet.metadata.channel
->>>>>>> d27ec39a
         )
 
 @pb_bind(UnifyingDomain, 'send_raw', 1)
-class SendRawPdu(PbPacketMessageWrapper):
+class SendRawPdu(PbMessageWrapper):
     """ESB SendRawPdu message
     """
 
@@ -61,7 +40,6 @@
     pdu = PbFieldBytes('unifying.send_raw.pdu')
     retr_count = PbFieldInt('unifying.send_raw.retransmission_count')
 
-<<<<<<< HEAD
     def to_packet(self):
         """Convert SendPdu message to its scapy equivalent
         """
@@ -69,7 +47,7 @@
         packet.preamble = 0xAA
         return packet
 
-    
+
     @staticmethod
     def from_packet(packet, retr_count: int = 1):
         """Convert scapy packet to SendPdu message.
@@ -80,25 +58,8 @@
             retr_count=retr_count
         )
 
-=======
-    def to_scapy(self):
-        bind()
-        packet = ESB_Hdr(self.pdu)
-        packet.metadata = generate_esb_metadata(self)
-        return packet
-
-    @classmethod
-    def from_scapy(cls, packet):
-        bind()
-        return cls(
-            pdu = bytes(packet),
-            channel = packet.metadata.channel
-        )
-
-
->>>>>>> d27ec39a
 @pb_bind(UnifyingDomain, 'pdu', 1)
-class PduReceived(PbPacketMessageWrapper):
+class PduReceived(PbMessageWrapper):
     """ESB PduReceived message
     """
 
@@ -109,7 +70,6 @@
     crc_validity = PbFieldBool('unifying.pdu.crc_validity', optional=True)
     address = PbFieldBytes('unifying.pdu.address', optional=True)
 
-<<<<<<< HEAD
     def to_packet(self):
         """Convert message to the corresponding scapy packet
         """
@@ -126,7 +86,7 @@
         if self.address is not None:
             packet.metadata.address = ":".join(["{:02x}".format(i) for i in self.address])
         return packet
-    
+
     @staticmethod
     def from_packet(packet):
         """Convert scapy packet to PduReceived message
@@ -140,37 +100,16 @@
         if packet.metadata.rssi is not None:
             msg.rssi = packet.metadata.rssi
         if packet.metadata.timestamp is not None:
-            msg.timestamp = packet.metadata.timestamp       
+            msg.timestamp = packet.metadata.timestamp
         if packet.metadata.is_crc_valid is not None:
             msg.crc_validity = packet.metadata.is_crc_valid
         if packet.metadata.address is not None:
             msg.address = bytes.fromhex(packet.metadata.address.replace(':', ''))
 
         return msg
-=======
-
-    def to_scapy(self):
-        from whad.esb.metadata import generate_esb_metadata
-        bind()
-        packet = ESB_Payload_Hdr(bytes(self.pdu))
-        packet.metadata = generate_esb_metadata(self)
-        return packet
-
-    @classmethod
-    def from_scapy(cls, packet):
-        bind()
-        return cls(
-            channel = packet.metadata.channel,
-            pdu = bytes(packet),
-            timestamp = packet.metadata.timestamp,
-            crc_validity = packet.metadata.is_crc_valid,
-            address = bytes.fromhex(packet.metadata.address.replace(":", ""))
-        )
-
->>>>>>> d27ec39a
 
 @pb_bind(UnifyingDomain, 'raw_pdu', 1)
-class RawPduReceived(PbPacketMessageWrapper):
+class RawPduReceived(PbMessageWrapper):
     """ESB RawPduReceived message
     """
 
@@ -181,7 +120,6 @@
     crc_validity = PbFieldBool('unifying.raw_pdu.crc_validity', optional=True)
     address = PbFieldBytes('unifying.raw_pdu.address', optional=True)
 
-<<<<<<< HEAD
     def to_packet(self):
         """Convert message to the corresponding scapy packet
         """
@@ -198,14 +136,14 @@
         if self.address is not None:
             packet.metadata.address = ":".join(["{:02x}".format(i) for i in self.address])
         return packet
-    
+
     @staticmethod
     def from_packet(packet):
         """Convert scapy packet to RawPduReceived message
         """
         # Force packet preamble to 0xAA
         packet.preamble = 0xAA
-        
+
         msg = RawPduReceived(
             channel=packet.metadata.channel,
             pdu=bytes(packet)
@@ -215,34 +153,10 @@
         if packet.metadata.rssi is not None:
             msg.rssi = packet.metadata.rssi
         if packet.metadata.timestamp is not None:
-            msg.timestamp = packet.metadata.timestamp       
+            msg.timestamp = packet.metadata.timestamp
         if packet.metadata.is_crc_valid is not None:
             msg.crc_validity = packet.metadata.is_crc_valid
         if packet.metadata.address is not None:
             msg.address = bytes.fromhex(packet.metadata.address.replace(':', ''))
 
-        return msg
-=======
-    def to_scapy(self):
-        from whad.esb.metadata import generate_esb_metadata
-        bind()
-        packet = ESB_Hdr(bytes(self.pdu))
-        packet.preamble = 0xAA # force a rebuild
-
-        if ESB_Payload_Hdr not in packet:
-            packet = packet/ESB_Payload_Hdr()/ESB_Ack_Response()
-
-        packet.metadata = generate_esb_metadata(self)
-        return packet
-
-    @classmethod
-    def from_scapy(cls, packet):
-        bind()
-        return cls(
-            channel = packet.metadata.channel,
-            pdu = bytes(packet),
-            timestamp = packet.metadata.timestamp,
-            crc_validity = packet.metadata.is_crc_valid,
-            address = bytes.fromhex(packet.metadata.address.replace(":", ""))
-        )
->>>>>>> d27ec39a
+        return msg