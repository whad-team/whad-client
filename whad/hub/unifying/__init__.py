"""WHAD Protocol Logitech Unifying domain message abstraction layer.
"""
from typing import List, Union
from dataclasses import dataclass, field, fields

from whad.hub.registry import Registry
from whad.hub.message import HubMessage, pb_bind
from whad.hub import ProtocolHub
from whad.hub.esb import EsbNodeAddress
from whad.hub.metadata import Metadata

class Commands:
    """Unifying commands
    """
    SetNodeAddress = 0x00
    Sniff = 0x01
    Jam = 0x02
    Send = 0x03
    SendRaw = 0x04
    LogitechDongleMode = 0x05
    LogitechKeyboardMode = 0x06
    LogitechMouseMode = 0x07
    Start = 0x08
    Stop = 0x09
    SniffPairing = 0x0a

@dataclass(repr=False)
class UnifyingMetadata(Metadata):
    is_crc_valid : bool = None
    address : str = None

    def convert_to_header(self):
        return None, self.timestamp

@pb_bind(ProtocolHub, name="unifying", version=1)
class UnifyingDomain(Registry):
    """WHAD Logitech Unifying domain messages parser/factory.
    """

    NAME = 'unifying'
    VERSIONS = {}

    def __init__(self, version: int):
        """Initializes a Logitech Unifying domain instance
        """
        self.proto_version = version

    @staticmethod
    def parse(proto_version: int, message) -> HubMessage:
        """Parses a WHAD ESB Domain message as seen by protobuf
        """
        message_type = message.unifying.WhichOneof('msg')
        message_clazz = UnifyingDomain.bound(message_type, proto_version)
        return message_clazz.parse(proto_version, message)

<<<<<<< HEAD
    def isPacketCompat(self, packet) -> bool:
        """Determine if a packet is an ESB packet.
        """
        return isinstance(packet.metadata, UnifyingMetadata)
    
    def convertPacket(self, packet) -> HubMessage:
        """Convert an ESB packet to SendPdu or SendBlePdu message.
        """
        if isinstance(packet.metadata, UnifyingMetadata):
            if packet.metadata.raw:
                return UnifyingDomain.bound('send_raw', self.proto_version).from_packet(
                    packet
                )
            else:
                return UnifyingDomain.bound('send', self.proto_version).from_packet(
                    packet
                )
        else:
            # Error
            return None  
=======
>>>>>>> d27ec39a

    def createSetNodeAddress(self, node_address: EsbNodeAddress) -> HubMessage:
        """Create a SetNodeAddress message

        :param node_address: Node address to set (size must be 1-5 bytes)
        :type node_address: EsbNodeAddress
        :return: instance of `SetNodeAddress`
        """
        return UnifyingDomain.bound('set_node_addr', self.proto_version)(
            address=node_address.value
        )

    def createStart(self) -> HubMessage:
        """Create a Start message

        :return: instance of `Start` message
        """
        return UnifyingDomain.bound('start', self.proto_version)()


    def createStop(self) -> HubMessage:
        """Create a Stop message

        :return: instance of `Stop` message
        """
        return UnifyingDomain.bound('stop', self.proto_version)()


    def createJamMode(self, channel: int) -> HubMessage:
        """Create a JamMode message

        :param channel: ESB channel to jam
        :type channel: int
        :return: instance of `JamMode`
        """
        return UnifyingDomain.bound('jam', self.proto_version)(
            channel=channel
        )

    def createSniffMode(self, address: EsbNodeAddress, channel: int = 0xFF, show_acks: bool = False) -> HubMessage:
        """Create a SniffMode message

        :param address: Node address to filter
        :type address: EsbNodeAddress
        :param channel: Channel to sniff
        :type channel: int, optional
        :param show_acks: show acknowledgements
        :type show_acks: bool, optional
        :return: instance of `SniffMode`
        """
        return UnifyingDomain.bound('sniff', self.proto_version)(
            address=address.value,
            channel=channel,
            show_acks=show_acks
        )

    def createJammed(self, timestamp: int):
        """Create a Jammed notification message

        :param timestamp: Timestamp at which the jamming has succeeded
        :type timestamp: int
        :return: instance of `Jammed`
        """
        return UnifyingDomain.bound('jammed', self.proto_version)(
            timestamp=timestamp
        )

    def createDongleMode(self, channel: int) -> HubMessage:
        """Create DongleMode message

        :param channel: Channel to listen on
        :type channel: int
        :return: instance of `DongleMode`
        """
        return UnifyingDomain.bound('dongle', self.proto_version)(
            channel=channel
        )

    def createKeyboardMode(self, channel: int) -> HubMessage:
        """Create KeyboardMode message

        :param channel: Channel to listen on
        :type channel: int
        :return: instance of `KeyboardMode`
        """
        return UnifyingDomain.bound('keyboard', self.proto_version)(
            channel=channel
        )

    def createMouseMode(self, channel: int) -> HubMessage:
        """Create MouseMode message

        :param channel: Channel to listen on
        :type channel: int
        :return: instance of `MouseMode`
        """
        return UnifyingDomain.bound('mouse', self.proto_version)(
            channel=channel
        )

    def createSniffPairing(self) -> HubMessage:
        """Create SniffPairing message

        :return: instance of `SniffPairing`
        """
        return UnifyingDomain.bound('sniff_pairing', self.proto_version)()

    def createSendPdu(self, channel: int, pdu: bytes, retr_count: int = 0):
        """Create a SendPdu message

        :param channel: Channel to use for transmission
        :type channel: int
        :param pdu: Data to send
        :type pdu: bytes
        :param retr_count: Retransmission count
        :type retr_count: int
        :return: instance of `SendPdu`
        """
        return UnifyingDomain.bound('send', self.proto_version)(
            channel=channel,
            pdu=pdu,
            retr_count=retr_count
        )

    def createSendRawPdu(self, channel: int, pdu: bytes, retr_count: int = 0):
        """Create a SendRawPdu message

        :param channel: Channel to use for transmission
        :type channel: int
        :param pdu: Raw data to send
        :type pdu: bytes
        :param retr_count: Retransmission count
        :type retr_count: int
        :return: instance of `SendPdu`
        """
        return UnifyingDomain.bound('send_raw', self.proto_version)(
            channel=channel,
            pdu=pdu,
            retr_count=retr_count
        )

    def createPduReceived(self, channel: int, pdu: bytes, rssi: int = None, timestamp: int = None,
                          crc_validity: bool = None, address: EsbNodeAddress = None) -> HubMessage:
        """Create a PduReceived notification message.

        :param channel: Channel on which the PDU has been received
        :type channel: int
        :param pdu: Data received (PDU)
        :type pdu: bytes
        :param rssi: Received signal strength indicator
        :type rssi: int, optional
        :param timestamp: Reception timestamp
        :type timestamp: int, optional
        :param crc_validity: Indicate CRC validity
        :type crc_validity: bool, optional
        :param address: Sender address
        :type address: EsbNodeAddress, optional
        :return: instance of `PduReceived`
        """
        # Create our base message
        msg = UnifyingDomain.bound('pdu', self.proto_version)(
            channel=channel,
            pdu=pdu
        )

        # Add optional fields if provided
        if rssi is not None:
            msg.rssi = rssi
        if timestamp is not None:
            msg.timestamp = timestamp
        if address is not None:
            msg.address = address.value
        if crc_validity is not None:
            msg.crc_validity = crc_validity

        # Return message
        return msg


    def createRawPduReceived(self, channel: int, pdu: bytes, rssi: int = None, timestamp: int = None,
                          crc_validity: bool = None, address: EsbNodeAddress = None) -> HubMessage:
        """Create a RawPduReceived notification message.

        :param channel: Channel on which the PDU has been received
        :type channel: int
        :param pdu: Raw data received (PDU)
        :type pdu: bytes
        :param rssi: Received signal strength indicator
        :type rssi: int, optional
        :param timestamp: Reception timestamp
        :type timestamp: int, optional
        :param crc_validity: Indicate CRC validity
        :type crc_validity: bool, optional
        :param address: Sender address
        :type address: EsbNodeAddress, optional
        :return: instance of `PduReceived`
        """
        # Create our base message
        msg = UnifyingDomain.bound('raw_pdu', self.proto_version)(
            channel=channel,
            pdu=pdu
        )

        # Add optional fields if provided
        if rssi is not None:
            msg.rssi = rssi
        if timestamp is not None:
            msg.timestamp = timestamp
        if address is not None:
            msg.address = address.value
        if crc_validity is not None:
            msg.crc_validity = crc_validity

        # Return message
        return msg

from .address import SetNodeAddress
from .mode import UnifyingStart, UnifyingStop, JamMode, SniffMode, Jammed, DongleMode, \
    KeyboardMode, MouseMode, SniffPairing
from .pdu import PduReceived, RawPduReceived, SendPdu, SendRawPdu

__all__ = [
    'EsbDomain',
    'SetNodeAddress',
    'UnifyingStart',
    'UnifyingStop',
    'JamMode',
    'SniffMode',
    'Jammed',
    'DongleMode',
    'KeyboardMode',
    'MouseMode',
    'SniffPairing',
    'SendPdu',
    'SendRawPdu',
    'PduReceived',
    'RawPduReceived'
]<|MERGE_RESOLUTION|>--- conflicted
+++ resolved
@@ -53,12 +53,11 @@
         message_clazz = UnifyingDomain.bound(message_type, proto_version)
         return message_clazz.parse(proto_version, message)
 
-<<<<<<< HEAD
     def isPacketCompat(self, packet) -> bool:
         """Determine if a packet is an ESB packet.
         """
         return isinstance(packet.metadata, UnifyingMetadata)
-    
+
     def convertPacket(self, packet) -> HubMessage:
         """Convert an ESB packet to SendPdu or SendBlePdu message.
         """
@@ -73,9 +72,7 @@
                 )
         else:
             # Error
-            return None  
-=======
->>>>>>> d27ec39a
+            return None
 
     def createSetNodeAddress(self, node_address: EsbNodeAddress) -> HubMessage:
         """Create a SetNodeAddress message
