"""WHAD Protocol Hub

The protocol hub is a set of wrappers for Protobuf messages that provides a way
to support different versions of our communication protocol. This protocol hub
provides a default message parser handling different protocol versions that will
pick the correct message wrapper class to parse it. Message wrappers simplifies
the way protocol buffers messages are created by mapping some of their properties
to protobuf messages fields.
"""
import logging
from typing import Union, Type, Optional

# Load default Python's `StrEnum` class for Python >= 3.11
# and rely on `StrEnum` package to provide this class for
# previous Python versions.
try:
    from enum import StrEnum
except ImportError:
    from strenum import StrEnum


from google.protobuf.message import DecodeError
from scapy.config import conf

from whad.protocol.whad_pb2 import Message
from .registry import Registry

logger = logging.getLogger(__name__)

class Domain(StrEnum):
    """Supported protocols."""

    BLE = 'ble'
    DOT15D4 = 'dot15d4'
    ESB = 'esb'
    PHY = 'phy'
    RF4CE = 'rf4ce'
    UNIFYING = 'unifying'
    ZIGBEE = 'zigbee'
    BTMESH = 'btmesh'

class ProtocolHub(Registry):
    """WHAD Protocol Hub class

    This class is an interface between all our Python code and the devices, that
    support all the existing versions of the WHAD protocol and handles every
    differences that exist between them in a transparent fashion.
    """

    NAME = 'hub'
    LAST_VERSION = 3
    VERSIONS = {}

    @staticmethod
    def set_domain(domain: Domain):
        """Configure the hub for a specific domain.

        This is where we can handle any specific configuration of Scapy
        layers if required.

        :param  domain: Domain to use
        :type   domain: Domain
        """
        # Specify the chosen dot15d4 protocol, if specified
        if domain == Domain.RF4CE:
            conf.dot15d4_protocol = 'rf4ce'
        elif domain == Domain.ZIGBEE:
            conf.dot15d4_protocol = 'zigbee'

    def __init__(self, proto_version: int = LAST_VERSION):
        """Instantiate a WHAD protocol hub for a specific version.
        """
        self.__version = proto_version
        self.__cache = {}

    @property
    def version(self) -> int:
        return self.__version

    @property
    def generic(self):
        return self.get('generic')

    @property
    def discovery(self):
        return self.get('discovery')

    @property
    def ble(self):
        return self.get('ble')

    @property
    def dot15d4(self):
        return self.get('dot15d4')

    @property
    def phy(self):
        return self.get('phy')

    @property
    def esb(self):
        return self.get('esb')

    @property
    def ant(self):
        return self.get('ant')

    @property
    def unifying(self):
        return self.get('unifying')

    def load(self, factory: str) -> Optional[Type[Registry]]:
        """Lazy loading of factory class (dedicated registry).

        :param factory: Factory alias to load
        :type  factory: str
        :return: Factory class
        :rtype: Registry
        """
        if factory == 'generic':
            from .generic import Generic
            return Generic
        elif factory == 'discovery':
            from .discovery import Discovery
            return Discovery
        elif factory in ('ble', 'btmesh'):
            from .ble import BleDomain
            return BleDomain
        elif factory in ('dot15d4', 'rf4ce', 'zigbee'):
            from .dot15d4 import Dot15d4Domain
            return Dot15d4Domain
        elif factory == 'esb':
            from .esb import EsbDomain
            return EsbDomain
        elif factory == 'phy':
            from .phy import PhyDomain
            return PhyDomain
        elif factory == 'unifying':
            from .unifying import UnifyingDomain
            return UnifyingDomain

        # Not found
        logger.warning(
            "[protohub::load()] cannot dynamically load message definitions for domain %s !",
            factory
        )
        return None

    def get(self, factory: str) -> Registry:
        """
        Dynamically load registry bound to a specific domain
        and find the corresponding factory class.

        :param factory: factory name to load.
        :type  factory: str
        """
        if factory not in self.__cache:
            self.__cache[factory] = self.load(factory)
        return ProtocolHub.bound(factory, self.__version)(self.__version)

    def parse(self, data: Union[Message, bytes]):
        """Parse a serialized WHAD message into an associated object.
        """
        if isinstance(data, bytes):
            try:
                # Use protocol buffers to parse our message
                msg = Message()
                msg.ParseFromString(bytes(data))
            except DecodeError:
                # Error occured when parsing message
                logger.debug("Decoding error occured when parsing %s", data)
                return None
        elif isinstance(data, Message):
            msg = data
        else:
            return None

        # Identify the message base type and ensure the corresponding
        # factory has been loaded.
        msg_type = msg.WhichOneof('msg')
        if msg_type not in self.__cache:
            self.__cache[msg_type] = self.load(msg_type)

        # Process incoming message, forward to corresponding sub-registries
        # following the defined registry hierarchy.
        return ProtocolHub.bound(
            msg.WhichOneof('msg'),
            self.__version).parse(self.__version, msg)

    def convert_packet(self, packet):
        """Convert packet to the corresponding message.
        """
        msg = None
        # We dispatch packets based on their layers
        if self.ble.is_packet_compat(packet):
            logger.debug('[hub] convert_packet(): packet is BLE')
            msg = self.ble.convert_packet(packet)
        elif self.dot15d4.is_packet_compat(packet):
            logger.debug('[hub] convert_packet(): packet is Dot15d4')
            msg = self.dot15d4.convert_packet(packet)
        elif self.esb.is_packet_compat(packet):
            logger.debug('[hub] convert_packet(): packet is ESB')
            msg = self.esb.convert_packet(packet)
        elif self.ant.is_packet_compat(packet):
            logger.debug('[hub] convert_packet(): packet is ANT')
            msg = self.ant.convert_packet(packet)
        elif self.phy.is_packet_compat(packet):
            logger.debug('[hub] convert_packet(): packet is PHY')
            msg = self.phy.convert_packet(packet)
        elif self.unifying.is_packet_compat(packet):
            logger.debug('[hub] convert_packet(): packet is Unifying')
            msg = self.unifying.convert_packet(packet)
        else:
            logger.error('[hub] convert_packet(): packet is unknown !')

        return msg
<<<<<<< HEAD
=======



from .generic import Generic
from .discovery import Discovery
from .ble import BleDomain
from .dot15d4 import Dot15d4Domain
from .phy import PhyDomain
from .esb import EsbDomain
from .unifying import UnifyingDomain
from .ant import AntDomain
>>>>>>> a4e62de7
<|MERGE_RESOLUTION|>--- conflicted
+++ resolved
@@ -138,7 +138,9 @@
         elif factory == 'unifying':
             from .unifying import UnifyingDomain
             return UnifyingDomain
-
+        elif factory == 'ant':
+            from .ant import AntDomain
+            return AntDomain
         # Not found
         logger.warning(
             "[protohub::load()] cannot dynamically load message definitions for domain %s !",
@@ -214,17 +216,3 @@
             logger.error('[hub] convert_packet(): packet is unknown !')
 
         return msg
-<<<<<<< HEAD
-=======
-
-
-
-from .generic import Generic
-from .discovery import Discovery
-from .ble import BleDomain
-from .dot15d4 import Dot15d4Domain
-from .phy import PhyDomain
-from .esb import EsbDomain
-from .unifying import UnifyingDomain
-from .ant import AntDomain
->>>>>>> a4e62de7
