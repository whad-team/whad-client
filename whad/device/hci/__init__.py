"""
Host/controller interface adaptation layer.
"""
import logging
from time import sleep
from queue import Queue, Empty
from struct import unpack
from threading import Lock
from whad.hub.ble.chanmap import ChannelMap

# Scapy layers for HCI
from scapy.layers.bluetooth import (
    BluetoothSocketError, BluetoothUserSocket,
    HCI_Hdr, HCI_Command_Hdr, HCI_Cmd_Reset, HCI_Cmd_Set_Event_Filter,
    HCI_Cmd_Set_Event_Mask, HCI_Cmd_Write_LE_Host_Support,
    HCI_Cmd_Read_BD_Addr, HCI_Cmd_Complete_Read_BD_Addr, HCI_Cmd_LE_Set_Scan_Enable,
    HCI_Cmd_LE_Set_Scan_Parameters, HCI_Cmd_LE_Create_Connection, HCI_Cmd_Disconnect,
    HCI_Cmd_LE_Set_Advertise_Enable, HCI_Cmd_LE_Set_Advertising_Data,
    HCI_Event_Disconnection_Complete, HCI_Cmd_LE_Set_Scan_Response_Data,
    HCI_Cmd_LE_Set_Random_Address, HCI_Cmd_LE_Long_Term_Key_Request_Reply,
    HCI_Cmd_LE_Enable_Encryption, HCI_Cmd_LE_Set_Advertising_Parameters,
    HCI_Cmd_LE_Read_Buffer_Size_V1, HCI_Cmd_Read_Local_Name, HCI_Cmd_Complete_Read_Local_Name,
    HCI_Cmd_Complete_Read_Local_Version_Information, HCI_Cmd_Read_Local_Version_Information,
    HCI_Cmd_Write_Connect_Accept_Timeout, HCI_Cmd_LE_Read_Local_Supported_Features,
    HCI_Cmd_LE_Read_Filter_Accept_List_Size, HCI_Cmd_LE_Clear_Filter_Accept_List,
    EIR_Hdr, HCI_Cmd_LE_Create_Connection_Cancel
)

# Whad custom Scapy layers for Bluetooth
from whad.scapy.layers.bluetooth import (
    HCI_Cmd_LE_Complete_Read_Buffer_Size, HCI_Cmd_Read_Buffer_Size,
    HCI_Cmd_Complete_Read_Buffer_Size, HCI_Cmd_LE_Set_Event_Mask,
    HCI_Cmd_Read_Local_Supported_Commands, HCI_Cmd_Complete_Supported_Commands,
    HCI_Cmd_Read_Local_Supported_Features, HCI_Cmd_Complete_Supported_Features,
    HCI_Cmd_LE_Complete_Read_Filter_Accept_List_Size, HCI_Cmd_LE_Complete_Supported_Features,
    HCI_Cmd_LE_Write_Suggested_Default_Data_Length, HCI_Cmd_LE_Read_Suggested_Default_Data_Length,
    HCI_Cmd_LE_Complete_Suggested_Default_Data_Length, HCI_Cmd_Write_Simple_Pairing_Mode,
    HCI_Cmd_Write_Default_Link_Policy_Settings, HCI_Cmd_LE_Read_Advertising_Physical_Channel_Tx_Power,
    HCI_Cmd_Complete_LE_Advertising_Tx_Power_Level, HCI_Cmd_Write_Class_Of_Device
)

# Whad custom layers
from whad.scapy.layers.hci import (
    HCI_VERSIONS, BT_MANUFACTURERS, HCI_Cmd_LE_Read_Supported_States,
    HCI_Cmd_Complete_LE_Read_Supported_States, HCI_Cmd_CSR_Write_BD_Address, HCI_Cmd_CSR_Reset,
    HCI_Cmd_TI_Write_BD_Address, HCI_Cmd_BCM_Write_BD_Address, HCI_Cmd_Zeevo_Write_BD_Address,
    HCI_Cmd_Ericsson_Write_BD_Address, HCI_Cmd_ST_Write_BD_Address,
    HCI_Cmd_LE_Set_Host_Channel_Classification
)

# Whad
from whad.exceptions import WhadDeviceNotReady, WhadDeviceAccessDenied, WhadDeviceUnsupportedOperation

# Whad hub
from whad.hub.discovery import Domain
from whad.hub.generic.cmdresult import CommandResult
from whad.hub.discovery import Capability
from whad.hub.ble import Direction as BleDirection, Commands, AddressType, BDAddress, AdvType

from ..device import VirtualDevice
from .converter import HCIConverter
from .hciconfig import HCIConfig
from .constants import (
    LE_STATES, ADDRESS_MODIFICATION_VENDORS, HCIInternalState, HCIConnectionState
)

logger = logging.getLogger(__name__)

def get_hci(index):
    '''
    Returns an HCI socket based on adapter index.
    '''
    # Make sure Python installation is built with Bluetooth support
    try:
        from socket import AF_BLUETOOTH
    except ImportError as e:
        logger.error("Python interpreter is built without Bluetooth support, cannot use HCI devices")
        return None

    try:
        logger.debug("Creating bluetooth socket ...")
        socket = BluetoothUserSocket(index)
        logger.debug("Bluetooth socket successfully created.")
        return socket
    except BluetoothSocketError:
        logger.debug("An error occured while creating bluetooth socket")
        try:
            logger.debug("Shutting down HCI interface #%d", index)
            HCIConfig.down(index)
            logger.debug("HCI interface %d shut down, creating Bluetooth socket ...", index)
            socket = BluetoothUserSocket(index)
            logger.debug("Bluetooth socket successfully created.")
            return socket
        except BluetoothSocketError as err:
            logger.debug(err)
            logger.debug("Cannot create Bluetooth socket !")
            return None
        except PermissionError as perm_err:
            logger.debug("WHAD device hci%d cannot be accessed.", index)
            raise WhadDeviceAccessDenied(f"hci{index}") from perm_err
    except PermissionError as perm_err:
        logger.debug("WHAD device hci%d cannot be accessed.", index)
        raise WhadDeviceAccessDenied(f"hci{index}") from perm_err

def compute_max_time(length: int, datarate: int) -> int:
    """Compute the maximum transmission time for a given PDU length and
    datarate.

    Prefix is 80 bits (header + CRC), suffix is some kind of security margin.
    """
    return int(((80 + length*8 + 32)/datarate)*1000000.0)

class HCIUnsupportedCommand(Exception):
    """Raised when an HCI command requirement is not met by hardware.
    """
    def __init__(self, command):
        super().__init__()
        self.command = command

    def __repr__(self):
        return f"HCIUnsupportedCommand(cmd='{self.command}')"

class HCIUnsupportedFeature(Exception):
    """Raised when an HCI feature requirement is not met by hardware.
    """
    def __init__(self, feature):
        super().__init__()
        self.__feature = feature

    def __repr__(self):
        return f"HCIUnsupportedFeature(feature='{self.__feature}')"

class HCIUnsupportedLEFeature(Exception):
    """Raised when an HCI LE feature requirement is not met by hardware.
    """
    def __init__(self, feature):
        super().__init__()
        self.__feature = feature

    def __repr__(self):
        return f"HCIUnsupportedLEFeature(feature='{self.__feature}')"

class req_cmd:
    """HCI Decorator to handle command requirements.

    Normally, we query an HCI interface to retrieve the list of its supported
    commands, following the recommended initialization procedure
    (Vol6, part D, section 1).

    We need to check that all the required commands are supported by the target
    hardware before starting a specific procedure, and this decorator provides
    a way to declare one or more required commands for a decorated method of
    HciIface, and blocks its execution if at least one of them is not provided
    by the target hardware.
    """

    def __init__(self, *args):
        """Save any string argument as a required HCI command.
        """
        self.__requires = []
        for arg in args:
            if isinstance(arg, str):
                self.__requires.append(arg)

    def __call__(self, method):
        """Called to decorate the actual method.
        """
        requirements = self.__requires
        def _wrap(self, *args, **kwargs):
            # check our requirements are met
            for command in requirements:
                if not self.is_cmd_supported(command):
                    raise HCIUnsupportedCommand(command)

            # If all requirements are met, forward
            return method(self, *args, **kwargs)
        return _wrap

class req_feature:
    """HCI decorator to handle command feature requirement.
    """
    def __init__(self, *args):
        self.__requires = []
        for arg in args:
            if isinstance(arg, str):
                self.__requires.append(arg)

    def __call__(self, method):
        """Called to decorate the actual method.
        """
        requirements = self.__requires
        def _wrap(self, *args, **kwargs):
            # check our requirements are met
            for feature in requirements:
                if not self.is_feature_supported(feature):
                    raise HCIUnsupportedFeature(feature)

            # If all requirements are met, forward
            return method(self, *args, **kwargs)
<<<<<<< HEAD
        return _wrap
=======
        return _wrap 
>>>>>>> e6fa4c43

class le_only(req_feature):
    """Requires a LE-enabled controller
    """
    def __init__(self, *args):
        super().__init__("le_supported_controller")
        self.__requires = []
        for arg in args:
            if isinstance(arg, str):
                self.__requires.append(arg)

    def __call__(self, method):
        requirements = self.__requires
        def _wrap(self, *args, **kwargs):
            # check our requirements are met
            for feature in requirements:
                if not self.is_le_feature_supported(feature):
                    raise HCIUnsupportedLEFeature(feature)

            # If all requirements are met, forward
            return method(self, *args, **kwargs)

        # Wrap with LE-enabled controller check (tested first)
        return super().__call__(_wrap)

class Hci(VirtualDevice):
    """Host/controller interface virtual device implementation.
    """

    INTERFACE_NAME = "hci"

    PHY_1M = 1000000
    PHY_2M = 2000000

    @classmethod
    def list(cls):
        '''
        Returns a list of available HCI devices.
        '''
        available_devices = {}
        devices_ids = HCIConfig.list()
        for device_id in devices_ids:
            available_devices[device_id] = Hci(index=device_id)

        return available_devices

    def __init__(self, index):
        super().__init__(index=index)
        self.__converter = HCIConverter(self)
        self.__index = index
        self.__lock = Lock()
        self.__socket = None
        self.__internal_state = HCIInternalState.NONE
        self.__conn_state = HCIConnectionState.DISCONNECTED
        self.__opened = False
        self.__hci_responses = Queue()
        self._dev_capabilities = None
        self._local_name = None
        self._advertising = False
        self._bd_address = None
        self._bd_address_type = AddressType.PUBLIC
        self._fw_version = None
        self._fw_url = None
        self._fw_author = None
        self._dev_id = None
        self._manufacturer = None
        self.__timeout = 1.0
        self._connected = False
        self.__closing = False
        self.__local_supp_cmds = None
        self.__started: bool = False

        # Data PDU Length management
        self.__datarate = Hci.PHY_1M
        self.__conn_max_tx_octets = 27
        self.__conn_max_tx_time = 0x148
        self.__conn_max_tx_time_uncoded = 328
        self.__conn_max_tx_time_coded = 2704
        self.__conn_max_rx_octets = 27
        self.__conn_max_rx_time = 0x148
        self.__supported_max_tx_octets = 27
        self.__supported_max_tx_time = 0x148
        self.__supported_max_rx_octets = 27
        self.__supported_max_rx_time = 0x148
        self._active_handles = []

        # Advertising parameters
        self.__adv_type = AdvType.ADV_IND
        self.__adv_channel_map = 0x7
        self.__adv_inter_min = 0x0020
        self.__adv_inter_max = 0x4000
        self._cached_adv_data = None
        self._cached_scan_response_data = None

        # Classic Features
        self.__features = None

        # LE Features
        self.__le_features = None

        # LE Filter Accept
        self.__fa_size = 0
        self.__fa_entries = []

    @property
    def identifier(self):
        '''
        Returns the identifier of the device (e.g., index).
        '''
        return "hci" + str(self.__index)


    def open(self):
        """
        Open device.
        """
        if not self.__opened:
            # Open a Bluetooth user socket
            self.__socket = get_hci(self.__index)
            if self.__socket is None:
                # An error occured, raising error
                logger.error("Whad device is not ready.")
                raise WhadDeviceNotReady()

            # Flush HCI interface
            logger.debug("[%s] Flushing HCI interface ...", self.interface)
            self.__socket.flush()

            # Mark as opened
            self.__opened = True

            # Ask parent class to run a background I/O thread
            super().open()

            # Initialize this HCI interface
            if not self._initialize():
                raise WhadDeviceNotReady()

    def close(self):
        """
        Close current device.
        """
        # Avoid recursion that may occur due to super().close()
        if self.__closing:
            return

        # Marking device as in closing process
        self.__closing = True

        if self.__conn_state == HCIConnectionState.ESTABLISHED:
            # Disconnect if necessary
            for handle in self._active_handles:
                self._disconnect(handle)
        elif self.__conn_state == HCIConnectionState.INITIATING:
            # Cancel current connection if still trying to connect
            self.cancel_connection()

        # Stop advertising if enabled
        if self._advertising:
            self._set_advertising_mode(False)

        # Ask parent class to stop I/O thread
        logger.debug("Stopping background IO threads ...")
        super().close()

        # Close underlying device.
        if self.__socket is not None:
            logger.debug("Closing Bluetooth socket ...")
            self.__socket.close()
            del self.__socket
            self.__socket = None
        self.__opened = False

        # Closing process done.
        self.__closing = False


    def write(self, payload):
        """
        Writes data to the device. It relies on select() in order to make sure
        we are allowed to write to the device and wait without eating too much CPU
        if the device is not ready to be written to.

        :param bytes data: Data to write
        :return: number of bytes written to the device
        """
        if not self.__opened or self.__socket is None:
            raise WhadDeviceNotReady()
        return self.__socket.send(payload)

    def read(self):
        """
        Fetches data from the device, if there is any data to read. We call select()
        to make sure data is waiting to be read before reading it.
        """
        if not self.__opened:
            raise WhadDeviceNotReady()
        try:
            # We assume here that we can determine if there is something to read
            # by calling readable without locking our socket
            if self.__socket is not None and self.__socket.readable(0.1):
                # Lock our socket to catch the awaiting event
                self.__lock.acquire()
                event = self.__socket.recv()
                self.__lock.release()
                if event.type == 0x4 and event.code in (0xe, 0xf, 0x13):
                    self.__hci_responses.put(event)
                else:
                    messages = self.__converter.process_event(event)
                    if messages is not None:
                        for message in messages:
                            self._send_whad_message(message)

                    # If the connection is stopped and peripheral mode is started,
                    # automatically re-enable advertising based on cached data
                    if HCI_Event_Disconnection_Complete in event:
                        logger.debug("[hci] Disconnection complete")
                    if HCI_Event_Disconnection_Complete in event and \
                            self.__internal_state == HCIInternalState.PERIPHERAL:

                        # If advertising was not enabled, skip
                        if not self._advertising:
                            return

                        if not self._read_advertising_physical_channel_tx_power(from_queue=False):
                            logger.error("[%s] Cannot read advertising physical channel Tx power", self.interface)

                        # if data are cached, configure them
                        if self._cached_adv_data is not None:
                            # We can't wait for response because we are in the
                            # reception loop context
                            success = self._set_advertising_data(self._cached_adv_data,
                                                                 from_queue=False)

                            # Raise an error if we cannot set the advertising data.
                            if not success:
                                logger.error("[hci] cannot set advertising data!")
                                raise WhadDeviceNotReady()

                        if self._cached_scan_response_data is not None:
                            success = self._set_scan_response_data(
                                self._cached_scan_response_data, from_queue=False
                            )

                            # Raise an error if we cannot set the scan response data.
                            if not success:
                                logger.error("[hci] cannot set scan response data!")
                                raise WhadDeviceNotReady()

                        # We need to artificially disable advertising indicator
                        # to prevent cached operation
                        self._advertising = False
                        self._set_advertising_mode(True, from_queue=False)


        except (BrokenPipeError, OSError) as err:
            print(err)
            logger.error("Error, waiting...")
            sleep(1)

    def _wait_response(self, timeout=None):
        response = None
        try:
            response = self.__hci_responses.get(block=True, timeout=timeout)
        except Empty:
            logger.debug("[hci] device did not respond")
        return response

    def _write_packet(self, packet):
        """
        Writes an HCI packet.
        """
        logger.debug("[hci] sending packet ...")

        # We claim access to our socket by acquiring its lock
        self.__lock.acquire()

        # And we send our HCI ACL packet
        self.__socket.send(packet)

        # We will wait for a response packet in our HCI RX queue, so we
        # can release our socket to let other threads handle it.
        self.__lock.release()

        # Wait for response
        logger.debug("[hci] waiting for response (timeout: %s)...", self.__timeout)
        response = self._wait_response(timeout=self.__timeout)
        if response is None:
            logger.debug("[hci][%s] timeout reached when sending packet", self.interface)
            return False

        logger.debug("[hci] response code: 0x%04x", response.code)
        while response.code != 0x13:
            logger.debug("[hci] waiting for response ...")
            response = self._wait_response(timeout=self.__timeout)
            if response is None:
                logger.debug("[hci][%s] wait_response returned None !", self.interface)
                return False
            logger.debug("[hci] response code: 0x%04x", response.code)
        return response.num_handles == 1 and response.num_completed_packets_list[0] == 1

    def _write_command(self, command, from_queue=True):
        """
        Writes an HCI command and returns the response.
        """
        # Prepare HCI command
        hci_command = HCI_Hdr()/HCI_Command_Hdr()/command

        # Acquire lock on our socket
        self.__lock.acquire()

        # Send prepared HCI command
        logger.debug("[%s][write_command] Sending HCI command to user socket ...", self.interface)
        self.__socket.send(hci_command)
        logger.debug("[%s][write_command] Command sent.", self.interface)

        # If we are expecting to receive events from our reception queue, we
        # need to release the socket lock and wait for our read() method to
        # catch an answer. This is usually done when an HCI command is initiated
        # by the user application or the protocol stack in use.
        if from_queue:
            # We release our socket lock
            self.__lock.release()

            # And we wait for a response to be sent to our reception queue
            logger.debug("[%s][write_command] Waiting for response ...", self.interface)
            response = self._wait_response()
            while response.opcode != hci_command[HCI_Command_Hdr].opcode:
                logger.debug("[%s][write_command] Received response with opcode %d", self.interface, response.opcode)
                response = self._wait_response()
            logger.debug("[%s][write_command] Response received.", self.interface)

            if response is not None:
                logger.debug("[%s] HCI write command returned status %d",
                            self.interface, response.status)
        else:
            # In the other case, _write_command() is directly called from the
            # read() method and therefore we need to keep our socket locked
            # in order to read from it. Any event received that is not an
            # expected HCI_Command_Complete message is sent to the HCI RX
            # queue.

            event = self.__socket.recv()
            while not (event.type == 0x4 and event.code == 0xe):
                if event.type == 0x4 and event.code in (0xf, 0x13):
                    self.__hci_responses.put(event)
                event = self.__socket.recv()

            # We got our response: we release our socket lock and set the
            # captured event as the reponse to return to caller.
            self.__lock.release()
            response = event

        return response

    def reset(self):
        """
        self._bd_address = self._read_bd_address()
        self._local_name = self._read_local_name()
        """
        self._initialize()
        self._read_local_name()
        self._fw_version, self._manufacturer = self._read_local_version_information()
        self._fw_author = self._manufacturer
        self._dev_id = self._generate_dev_id()
        self._fw_url = b"<unknown>"
        self._dev_capabilities = self._get_capabilities()

    def _generate_dev_id(self):
        devid = (self._bd_address.value + self._local_name)[:16]
        if len(devid) < 16:
            devid += b"\x00" * (16 - len(devid))
        return devid

    def _get_capabilities(self):
        supported_states = self._read_le_supported_states()

        capabilities = 0
        supported_commands = []
        for state in supported_states:
            _, cap, commands = state
            capabilities = capabilities | cap
            supported_commands += commands

        supported_commands += [Commands.SetBdAddress]

        supported_commands = list(set(supported_commands))
        capabilities = {
            Domain.BtLE : (
                                capabilities | Capability.NoRawData,
                                supported_commands
            )
        }
        return capabilities

    def is_cmd_supported(self, cmd: str) -> bool:
        """Determine if a specific LE command is supported by the HCI interface.

        :param cmd: Command to test
        :type cmd: str
        :return: True if command is supported, False otherwise
        :rtype: bool
        """
        if cmd in self.__local_supp_cmds.supported_commands.names:
            return getattr(self.__local_supp_cmds.supported_commands, cmd)
        return False

    def is_feature_supported(self, feature: str) -> bool:
        """Determine if a specific feature is supported by the HCI interface.

        :param feature: Feature to test
        :type feature: str
        :return: True if feature is supported, False otherwise
        :rtype: bool
        """
        if feature in self.__features.lmp_features.names:
            return getattr(self.__features.lmp_features, feature)
        return False

    def is_le_feature_supported(self, feature: str) -> bool:
        """Determine if a specific feature is supported by the HCI interface.

        :param feature: Feature to test
        :type feature: str
        :return: True if feature is supported, False otherwise
        :rtype: bool
        """
        if feature in self.__le_features.le_features.names:
            return getattr(self.__le_features.le_features, feature)
        return False

    def _reset(self):
        """
        Reset HCI device.
        """
        logger.debug("[%s] Resetting interface ...", self.interface)
        response = self._write_command(HCI_Cmd_Reset())
        return response is not None and response.status == 0x0

    @req_cmd("read_buffer_size")
    def _read_buffer_size(self):
        """Read HCI device default buffer size and update max ACL length.
        """
        logger.debug("[%s] Reading HCI ACL buffer size ...", self.interface)
        response = self._write_command(HCI_Cmd_Read_Buffer_Size())

        if response is not None and response.status == 0x0:
            if HCI_Cmd_Complete_Read_Buffer_Size in response:
                if response.acl_pkt_len > 0:
                    # Update HCI MTU
                    logger.debug("[%s] ACL buffer length: %d", self.interface, response.acl_pkt_len)
                    self.__conn_max_tx_octets = response.acl_pkt_len
                    return True

        logger.debug("[%s] Failed reading ACL buffer size !", self.interface)
        return False

    @req_cmd("le_read_buffer_size_v1")
    def _le_read_buffer_size(self):
        """Read HCI device LE buffer size and update max ACL length.
        """
        logger.debug("[%s] Reading HCI LE ACL buffer size v1 ...", self.interface)
        response = self._write_command(HCI_Cmd_LE_Read_Buffer_Size_V1())
        if response is not None and response.status == 0x0:
            if HCI_Cmd_LE_Complete_Read_Buffer_Size in response:
                if response.acl_pkt_len > 0:
                    # Update HCI MTU
                    logger.debug("[%s] LE ACL buffer length: %d", self.interface,
                                 response.acl_pkt_len)
                    self.__conn_max_tx_octets = response.acl_pkt_len
                    return True
                else:
                    logger.debug("[%s] LE ACL buffer is 0, fallback to default ACL buffer")
                    return self._read_buffer_size()

        logger.debug("[%s] Failed reading LE ACL buffer size v1 !", self.interface)
        return False

    def read_local_supported_commands(self):
        """Read local adapter supported commands.
        """
        logger.debug("[%s] Reading HCI local supported commands ...", self.interface)
        response = self._write_command(HCI_Cmd_Read_Local_Supported_Commands())
        if response is not None and response.status == 0x0:
            if HCI_Cmd_Complete_Supported_Commands in response:
                logger.debug("[%s] Local supported commands cached.", self.interface)
                self.__local_supp_cmds = response[HCI_Cmd_Complete_Supported_Commands]
                return True

        logger.debug("[%s] Failed reading supported commands !", self.interface)
        return False

    @req_cmd("read_local_supported_features")
    def read_local_supported_features(self):
        """Query the HCI interface to retrieve its supported features.
        """
        logger.debug("[%s] Reading HCI local supported features ...", self.interface)
        response = self._write_command(HCI_Cmd_Read_Local_Supported_Features())
        if response is not None and HCI_Cmd_Complete_Supported_Features in response:
            logger.debug("[%s] Local supported features cached.", self.interface)
            self.__features = response[HCI_Cmd_Complete_Supported_Features]
            return True

        logger.debug("[%s] Failed reading supported features !", self.interface)
        return False

    @req_cmd("le_read_local_supported_features")
    def read_local_le_supported_features(self):
        """Read local LE supported features
        """
        logger.debug("[%s] Reading HCI LE local supported features ...", self.interface)
        response = self._write_command(HCI_Cmd_LE_Read_Local_Supported_Features())
        if response is not None and HCI_Cmd_LE_Complete_Supported_Features in response:
            logger.debug("[%s] Local LE supported features cached.", self.interface)
            self.__le_features = response[HCI_Cmd_LE_Complete_Supported_Features]
            return True

        logger.debug("[%s] Failed reading LE supported features !", self.interface)
        return False

    @req_cmd("set_event_filter")
    def _set_event_filter(self, filter_type=0):
        """
        Configure HCI device event filter.
        """
        logger.debug("[%s] Setting HCI Event Filter to type %d", self.interface, filter_type)
        response = self._write_command(HCI_Cmd_Set_Event_Filter(type=filter_type))
        return response is not None and response.status == 0x00

    @req_cmd("set_event_mask")
    def _set_event_mask(self, mask=b"\xff\xff\xfb\xff\x07\xf8\xbf\x3d"):
        """
        Configure HCI device event mask.
        """
        logger.debug("[%s] Setting HCI Event Mask to %s", self.interface, mask.hex())
        response = self._write_command(HCI_Cmd_Set_Event_Mask(mask=mask))
        return response is not None and response.status == 0x00

    @req_cmd("le_set_event_mask")
    def _le_set_event_mask(self, mask=b"\x1f\x00\x00\x00\x00\x00\x00\x00"):
        """Configure HCI LE event mask.
        """
        logger.debug("[%s] Setting HCI LE Event Mask to %s", self.interface, mask.hex())
        response = self._write_command(HCI_Cmd_LE_Set_Event_Mask())
        return response is not None and response.status == 0x00

    @req_cmd("write_connection_accept_timeout")
    def _set_connection_accept_timeout(self, timeout=32000):
        """
        Configure HCI device connection accept timeout.
        """
        logger.debug("[%s] Setting connection timeout to %d", self.interface, timeout)
        response = self._write_command(HCI_Cmd_Write_Connect_Accept_Timeout(timeout=timeout))
        return response is not None and response.status == 0x00

    @req_cmd("write_le_host_support")
    def indicates_le_support(self):
        """
        Indicates to HCI Device that the Host supports Low Energy mode.
        """
        logger.debug("[%s] Write LE Host support (simulatenous mode not supported)", self.interface)
        response = self._write_command(HCI_Cmd_Write_LE_Host_Support(supported=1, unused=0))
        return response is not None and response.status == 0x00

    @req_cmd("le_write_suggested_default_data_length",
             "le_read_suggested_default_data_length")
    def configure_data_length(self):
        """Negociate ACL data length.
        """
        # If our controller supports LE Data Length Update, suggest an intermediate
        # size and compute time
        if self.is_le_feature_supported("data_packet_length_extension"):
            suggested_max_tx_octets = 64
            suggested_max_tx_time = compute_max_time(suggested_max_tx_octets, self.__datarate)
        else:
            suggested_max_tx_octets = 27
            suggested_max_tx_time = 0x148

        # Send suggested default data length first
        logger.debug("[%s] HCI Write Suggested Default Data Length (max TX octets:%d, max Tx time: %d)",
                     self.interface, self.__conn_max_tx_octets, self.__conn_max_tx_time)
        response = self._write_command(HCI_Cmd_LE_Write_Suggested_Default_Data_Length(
            max_tx_octets=suggested_max_tx_octets,
            max_tx_time=suggested_max_tx_time
        ))
        if response is not None and response.status == 0x00:
            logger.debug("[%s] Suggested Default Data Length successfully sent.", self.interface)
        else:
            logger.debug("[%s] Failed sending Suggested Default Data Length !", self.interface)

        # Read suggested default data length from controller
        logger.debug("[%s] Reading local Suggested Default Data Length ...", self.interface)
        response = self._write_command(HCI_Cmd_LE_Read_Suggested_Default_Data_Length())
        if response is not None and HCI_Cmd_LE_Complete_Suggested_Default_Data_Length in response:
            # Check if reported data length is greater than 27, if so we need to
            # ensure the controller supports the Data Length Extension and follow
            # this procedure.
            answer = response[HCI_Cmd_LE_Complete_Suggested_Default_Data_Length]
            logger.debug(
                "[%s] Suggested Default Data Length read (max_tx_octets:%d, max_tx_time: %d)",
                self.interface, answer.max_tx_octets, answer.max_tx_time
            )
            return True

        logger.debug("[%s] Failed reading Suggested Default Data Length !", self.interface)
        return False

    def write_simple_pairing_mode(self, enable: bool = True) -> bool:
        """Configure HCI interface to support Simple Pairing mode (or not)"""
        response = self._write_command(HCI_Cmd_Write_Simple_Pairing_Mode(enable=enable))
        return response is not None and response.status == 0x00

    def write_connect_accept_timeout(self, timeout: int = 32000) -> bool:
        """Configure the HCI interface connection timeout for LE and BR/EDR controller"""
        response = self._write_command(HCI_Cmd_Write_Connect_Accept_Timeout(timeout=timeout))
        return response is not None and response.status == 0x00

    def write_default_link_policy_settings(self, policy: int = 0x07) -> bool:
        """Configure the HCI interface default link policy settings for LE and BR/EDR controller"""
        response = self._write_command(HCI_Cmd_Write_Default_Link_Policy_Settings(policy=policy))
        return response is not None and response.status == 0x00

    def write_device_class(self, major_service_class: int = 0x360, major_device_class: int = 0x00,
                           minor_device_class: int = 0x00) -> bool:
        """Configure a default class of device"""
        response = self._write_command(HCI_Cmd_Write_Class_Of_Device(
            major_service_classes=major_service_class,
            major_device_class=major_device_class,
            minor_device_class=minor_device_class
        ))
        return response is not None and response.status == 0x00

    def _initialize(self):
        """
        Initialize HCI Device and returns boolean indicating if it can be used by WHAD.
        """
        logger.debug("[%s] Starting initialization process ...", self.interface)
        success = (
                self._reset() and
                self.read_local_supported_commands() and 
                self.read_local_le_supported_features() and 
                self.write_simple_pairing_mode() and
                self.write_connect_accept_timeout() and
                self.write_device_class() and
                self._set_event_mask(b"\xff\xff\xfb\xff\x07\xf8\xbf\x3d") and
                self._le_set_event_mask(mask=b'\xff\xff\xff\xff\x03') and
                self._le_read_buffer_size() and
                self._read_bd_address() and
                self.indicates_le_support() and
                self.__read_filter_accept_list_size() and
                self.clear_filter_list()
        )
        try:
            success = success and self.configure_data_length()
        except HCIUnsupportedCommand as cmderr:
            logger.debug("[%s] Configuring data length cannot be done, command %s is not supported.",
                         self.interface, cmderr.command)
        logger.debug("[%s] Initialization process result: %s", self.interface,
                     "Success" if success else "Failed")
        return success

    @req_cmd("le_clear_filter_accept_list")
    def clear_filter_list(self):
        """Clear LE filter list.
        """
        logger.debug("[%s] Clearing LE filter accept list ...", self.interface)
        response = self._write_command(HCI_Cmd_LE_Clear_Filter_Accept_List())
        return response is not None and response.status == 0x00

    @req_cmd("le_read_filter_accept_list_size")
    def __read_filter_accept_list_size(self) -> bool:
        """Retrieve LE Filter accept list size from local adapter.
        """
        logger.debug("[%s] Reading LE filter accept list size ...", self.interface)
        response = self._write_command(HCI_Cmd_LE_Read_Filter_Accept_List_Size())
        if response is not None and response.status == 0x00:
            r = response[HCI_Cmd_LE_Complete_Read_Filter_Accept_List_Size]
            self.__fa_size = r.list_size
            logger.debug("[%s] LE filter accept list size: %d slots", self.interface,
                         self.__fa_size)
            return True
        return False

    def get_whitelist_size(self) -> int:
        """Retrieve the LE Device Whitelist size for the current HCI
        interface.

        :return: Number of slots in current LE Whitelist (Filter Accept List)
        :rtype: int
        """
        # Read Filter Accept List size
        self.__read_filter_accept_list_size()
        return self.__fa_size

    @req_cmd("read_bd_addr")
    def _read_bd_address(self):
        """
        Read BD Address used by the HCI device.
        """
        logger.debug("[%s] Reading HCI interface BD address ...", self.interface)
        response = self._write_command(HCI_Cmd_Read_BD_Addr())
        if response.status == 0x00 and HCI_Cmd_Complete_Read_BD_Addr in response:
            self._bd_address = BDAddress(response.addr, random=False)
            logger.debug("[%s] BD address: %s", self.interface, self._bd_address)
            return True

        # Cannot read BD address, device is non-responsive.
        # logger.error("[%s] cannot read BD address", self.interface)
        logger.debug("cannot read BD address of interface %s", self.interface)
        logger.debug("raising WhadDeviceNotReady exception")
        raise WhadDeviceNotReady(f"cannot read BD address of interface {self.interface}")

    @req_cmd("read_local_name")
    def _read_local_name(self):
        """
        Read local name used by the HCI device.
        """
        logger.debug("[%s] Reading local name ...", self.interface)
        response = self._write_command(HCI_Cmd_Read_Local_Name())
        if response.status == 0x00 and HCI_Cmd_Complete_Read_Local_Name in response:
            self._local_name = response.local_name
            return True

        # Cannot read local name.
        logger.debug("[%s] Failed reading local name !", self.interface)
        logger.debug("[%s] Device not supported.")
        raise WhadDeviceNotReady()

    @req_cmd("read_local_version_information")
    def _read_local_version_information(self):
        """
        Read local version information used by the HCI device.
        """
        logger.debug("[%s] Reading local version info ...", self.interface)
        response = self._write_command(HCI_Cmd_Read_Local_Version_Information())
        if response.status == 0x00 and HCI_Cmd_Complete_Read_Local_Version_Information in response:
            if response.hci_version <= max(list(HCI_VERSIONS.keys())):
                version = [int(v) for v in HCI_VERSIONS[response.hci_version].split(".")]
            else:
                # Unsupported version, default to bluetooth 4.2
                logger.debug(f"Unknown Bluetooth version number {response.hci_version}, falling back to {HCI_VERSIONS[0x06]}.")
                version = [int(v) for v in HCI_VERSIONS[0x08].split(".")]

            version += [response.hci_subversion]
            try:
                manufacturer = BT_MANUFACTURERS[response.company_identifier].encode("utf-8")
            except IndexError:
                logger.debug("[%s] Unsupported manufacturer ID 0x%04x", self.interface,
                             response.company_identifier)
                manufacturer = f"unknown<0x{response.company_identifier:04x}>".encode("utf-8")
            logger.debug("[%s] Version: %s", self.interface, version)
            logger.debug("[%s] Manufacturer: %s", self.interface, manufacturer)
            return version, manufacturer

        # Cannot read local version information.
        logger.debug("[%s] Failed reading local version info !", self.interface)
        logger.debug("[%s] Unsupported HCI interface.")
        raise WhadDeviceNotReady()

    @req_cmd("le_read_supported_states")
    def _read_le_supported_states(self):
        """
        Returns the list of Bluetooth Low Energy states supported by the HCI device.
        """
        logger.debug("[%s] Reading LE supported states ...", self.interface)
        response = self._write_command(HCI_Cmd_LE_Read_Supported_States())
        if response.status == 0x00 and HCI_Cmd_Complete_LE_Read_Supported_States in response:
            states = []
            for bit_position, state in LE_STATES.items():
                if response.supported_states & (1 << bit_position) != 0:
                    states.append(state)
            return states

        # Cannot read supported LE states.
        logger.debug("[%s] Failed reading LE supported states !", self.interface)
        logger.debug("[%s] Unsupported HCI interface.")
        raise WhadDeviceNotReady()

    @req_cmd("le_set_random_address")
    def _set_bd_address(self, bd_address: bytes = b"\x55\x44\x33\x22\x11\x00",
                        bd_address_type: int = AddressType.RANDOM) -> bool:
        """
        Modify the BD address (if supported by the HCI device).
        """
        logger.debug("[%s] Setting HCI adapter random address to %s ...", self.interface, 
                     BDAddress(bd_address))

        # Disabled for now
        if False and bd_address_type == AddressType.PUBLIC:
            _, self._manufacturer = self._read_local_version_information()
            if self._manufacturer in ADDRESS_MODIFICATION_VENDORS:
                logger.info("[i] Address modification supported !")
                if self._manufacturer == b'Qualcomm Technologies International, Ltd. (QTIL)':
                    # Keep in cache existing devices
                    existing_devices = devices = HCIConfig.list()

                    # Write BD address and reset with vendor specific commands
                    self._write_command(HCI_Cmd_CSR_Write_BD_Address(addr=bd_address),
                                        from_queue=False)
                    self._write_command(HCI_Cmd_CSR_Reset(), from_queue=False)

                    # We are forced to close the socket and reopen it here...
                    self.__socket.close()
                    # Add a delay to prevent error
                    sleep(0.5)

                    # The index may have changed, find it automatically and reconfigure self.__index
                    success = False
                    while not success:
                        devices = HCIConfig.list()
                        if self.__index not in devices:
                            for i in existing_devices:
                                if i != self.__index:
                                    devices.remove(i)
                            if len(devices) > 0:
                                self.__index = devices[0]
                                success = True

                    # If all goes right, we should be able to open a new socket
                    self.__socket = get_hci(self.__index)
                    # Initialize a new socket
                    self._initialize()

                else:
                    # For the other manufacturers, we only need to pick the
                    # right command and perform a reset
                    bd_address_mod_map = {
                        b'Texas Instruments Inc.' : HCI_Cmd_TI_Write_BD_Address,
                        b'Broadcom Corporation' : HCI_Cmd_BCM_Write_BD_Address,
                        b'Zeevo, Inc.' : HCI_Cmd_Zeevo_Write_BD_Address,
                        b'Ericsson Technology Licensing' : HCI_Cmd_Ericsson_Write_BD_Address,
                        b'Integrated System Solution Corp.' : HCI_Cmd_Ericsson_Write_BD_Address,
                        b'ST Microelectronics' : HCI_Cmd_ST_Write_BD_Address
                    }
                    command = bd_address_mod_map[self._manufacturer](addr=bd_address)
                    self._write_command(command, from_queue=False)
                    self._reset()

                # Check the modification success and re-generate device ID
                self._bd_address = self._read_bd_address()
                self._dev_id = self._generate_dev_id()
                self._bd_address_type = AddressType.PUBLIC
                return self._bd_address == bd_address

            # Not supported !
            logger.debug("Address modification not supported.")

            # But at least we keep our address type
            self._bd_address_type = bd_address_type
            return False

        if bd_address_type == BDAddress.RANDOM:
            response = self._write_command(HCI_Cmd_LE_Set_Random_Address(address=bd_address))
            if response is not None and response.status == 0x00:
                logger.debug("[%s] Random address successfully set to %s", self.interface, 
                        BDAddress(bd_address))
                # Read BD address
                self._read_bd_address()
                logger.debug("[%s] BD address set to %s (random)", self.interface,
                             BDAddress(bd_address))
                self._bd_address_type = AddressType.RANDOM
            else:
                logger.debug("[%s] Failed setting random address, continue anyway", self.interface)

        # Success
        return True

    @req_cmd("le_set_scan_parameters")
    def _set_scan_parameters(self, active=True, interval=0x10*1250):
        """
        Configure Scan parameters for HCI device.
        """
        logger.debug("[%s] Setting LE Scan Parameters (active:%s) ...", self.interface, 
                     active)
                     
        response = self._write_command(HCI_Cmd_LE_Set_Scan_Parameters(
                type=int(active),
                interval=int(interval), 
                window=int(interval) # continuous reception between scan interval
            )
        )
        return response is not None and response.status == 0x00

    @req_cmd("le_set_scan_enable")
    def _set_scan_mode(self, enable=True):
        """
        Enable or disable scan mode for HCI device.
        """
        logger.debug("[%s] Enabling LE Scan Mode (enable:%s, no duplicates) ...",
                     self.interface, enable)
        response = self._write_command(HCI_Cmd_LE_Set_Scan_Enable(
            enable=int(enable),filter_dups=False
        ))
        return response is not None and response.status == 0x00

    @req_cmd("le_set_host_channel_classification", "le_create_connection")
    def _connect(self, bd_address, bd_address_type=AddressType.PUBLIC, hop_interval=96,
                 channel_map=None):
        """
        Establish a connection using HCI device.
        """
        # Cancel connection if we were trying to connect to a remote peripheral
        if self.__conn_state == HCIConnectionState.ESTABLISHED:
            for handle in self._active_handles:
                self.terminate_connection(handle)
        elif self.__conn_state == HCIConnectionState.INITIATING:
            # Cancel current connection request
            self.cancel_connection()

        logger.debug("bd_address: %s (%d)", bd_address, bd_address_type)
        logger.debug("[hci] _connect() called")
        patype = 0 if bd_address_type == AddressType.PUBLIC else 1
        if channel_map is not None:
            formatted_channel_map = unpack("<Q",channel_map+ b"\x00\x00\x00")[0]
            logger.debug("[%s] Setting Channel Map to  0x%x...",
                self.interface, formatted_channel_map)
            response = self._write_command(HCI_Cmd_LE_Set_Host_Channel_Classification(
                chM=formatted_channel_map
            ))
            if response.status != 0x00:
                logger.debug("[%s] Failed setting Channel Map !", self.interface)
                logger.debug("[%s] Connection aborted.", self.interface)
                return False

        # Connect
        logger.debug("[%s] Creating LE connection to %s ...", self.interface,
                     BDAddress(bd_address, random=bd_address_type==BDAddress.RANDOM))
        response = self._write_command(
            HCI_Cmd_LE_Create_Connection(
                paddr=bd_address,
                patype=patype,
                min_interval=hop_interval,
                max_interval=hop_interval
            )
        )
        if response.status != 0x00:
            # Not connected
            self.__conn_state = HCIConnectionState.DISCONNECTED
            logger.debug("[%s] HCI_LE_Create_Connection command failed with response %d", self.interface,
                         response.status)
        else:
            # Connection is initiating
            self.__conn_state = HCIConnectionState.INITIATING
        return response is not None and response.status == 0x00

    @req_cmd("le_create_connection_cancel")
    def cancel_connection(self) -> bool:
        """When iniating mode, cancel connection creation
        """
        logger.debug("[%s] sending HCI cancel connection command ...", self.interface)
        response = self._write_command(HCI_Cmd_LE_Create_Connection_Cancel())
        if response is not None and response.status == 0x00:
            self.__conn_state = HCIConnectionState.DISCONNECTED
            self._connected = False
            return True
        return False

    @req_cmd("disconnect")
    def _disconnect(self, handle):
        """
        Establish a disconnection using HCI device.
        """
        logger.debug("[%s] sending HCI disconnect command ...")
        response = self._write_command(HCI_Cmd_Disconnect(handle=handle))
        if response is not None and response.status == 0x00:
            self.__conn_state = HCIConnectionState.DISCONNECTED
            self._connected = False
            return True
        return False

    def terminate_connection(self, handle: int):
        """Terminate an active connection or connection attempt.
        """
        if self.__conn_state == HCIConnectionState.INITIATING:
            logger.debug("[%s] HCI interface in connection initiation mode, canceling ...",
                         self.interface)
            if self.cancel_connection():
                logger.debug("[%s] connection initiation successfully canceled.", self.interface)
            else:
                logger.warning("[%s] Cannot cancel pending connection !", self.interface)
        elif self.__conn_state == HCIConnectionState.ESTABLISHED:
            logger.debug("[%s] HCI interface is connected, disconnecting ...")
            if self._disconnect(handle):
                logger.debug("[%s] Successfully disconnected.")
            else:
                logger.warning("[%s] Error while disconnecting !")

    @req_cmd("le_set_advertising_data")
    def _set_advertising_data(self, data, from_queue: bool = True) -> bool:
        """
        Configure advertising data to use by HCI device.
        """
        # pad data if less than 31 bytes
        #if len(data) < 31:
        #    data += b'\x00'*(31 - len(data))

        # Send command and wait for response if required.
        result = True
        if from_queue:
            # Wait for response.
            logger.debug("[%s] Setting HCI LE advertising data ...", self.interface)
            response = self._write_command(HCI_Cmd_LE_Set_Advertising_Data(data=EIR_Hdr(data)))

            # Check response and update result.
            result = response is not None and response.status == 0x0
        else:
            # Otherwise send command without waiting a response.
            logger.debug("[%s] Setting HCI LE advertising data (non-blocking) ...", self.interface)
            self._write_command(HCI_Cmd_LE_Set_Advertising_Data(data=EIR_Hdr(data)), from_queue=False)

        # Return result
        return result

    @req_cmd("le_read_advertising_physical_channel_tx_power")
    def _read_advertising_physical_channel_tx_power(self, from_queue: bool = True) -> bool:
        """Read Advertising Physical Channel Tx Power level
        """
        logger.debug("Read Advertising Physical Channel Tx Power ...")
        response = self._write_command(HCI_Cmd_LE_Read_Advertising_Physical_Channel_Tx_Power(),
                                       from_queue=from_queue)

        if response is not None and response.status == 0x00:
            power_level = response[HCI_Cmd_Complete_LE_Advertising_Tx_Power_Level].tx_power_level
            logger.debug("[%s] Advertising Tx Power level: %d", self.interface, power_level)
            return True
        return False

    @req_cmd("le_set_scan_response_data")
    def _set_scan_response_data(self, data, from_queue=True) -> bool:
        """
        Configure scan response data to use by HCI device.
        """
        result = True
        if from_queue:
            # Wait response and update result accordingly.
            logger.debug("[%s] Setting HCI LE Scan Response Data to %s ...", self.interface,
                         data.hex())
            response = self._write_command(HCI_Cmd_LE_Set_Scan_Response_Data(
                    data=data + (31 - len(data)) * b"\x00", len=len(data)
                )
            )
            result = response is not None and response.status == 0x0
        else:
            # Don't wait for a response.
            logger.debug("[%s] Setting HCI LE Scan Response Data to %s (non-blocking) ...",
                         self.interface, data.hex())
            self._write_command(HCI_Cmd_LE_Set_Scan_Response_Data(
                    data=data + (31 - len(data)) * b"\x00", len=len(data)
                ),
                from_queue=False
            )

        # Return result
        return result

    @req_cmd("le_set_advertising_parameters")
    def set_advertising_parameters(self, interval_min: int = 0x0020, interval_max: int = 0x4000,
                                   adv_type=0, oatype: int = 0, datype: int = 0,
                                   daddr:str = "00:00:00:00:00:00", channel_map: int = 0x7,
                                   filter_policy: str = "all:all", from_queue: bool = True) -> bool:
        """Configure the HCI LE advertising parameters.
        """
        # Wait for a response and update result accordingly.
        logger.debug("[%s] Setting HCI LE Advertising Parameters (blocking:%s) ...",
                    self.interface, from_queue)
        response = self._write_command(HCI_Cmd_LE_Set_Advertising_Parameters(
            interval_min = interval_min,
            interval_max = interval_max,
            adv_type=adv_type,
            oatype=0 if self._bd_address_type == AddressType.PUBLIC else 1,
            datype=0,
            daddr="00:00:00:00:00:00",
            channel_map=channel_map,
            filter_policy="all:all"
        ), from_queue=from_queue)

        # Cache parameters
        self.__adv_inter_min = interval_min
        self.__adv_inter_max = interval_max
        self.__adv_channel_map = channel_map
        self.__adv_type = adv_type

        # Process response if required
        if from_queue:
            return response.status == 0x00
        return True

    @req_cmd("le_set_advertising_enable")
    def _set_advertising_mode(self, enable=True, from_queue=True):
        """
        Enable or disable advertising mode for HCI device.
        """
        # Already enable, nothing to do
        if self._advertising and enable:
            logger.debug("[%s] Advertising is already enabled, nothing to do ...",
                    self.interface)
            return True

        # Not advertising and enabling, we need to configure our advertising
        # parameters.
        if not self._advertising and enable:
            result = self.set_advertising_parameters(
                    interval_min = self.__adv_inter_min,
                    interval_max = self.__adv_inter_max,
                    adv_type=self.__adv_type,
                    oatype=0 if self._bd_address_type == AddressType.PUBLIC else 1,
                    datype=0,
                    daddr="00:00:00:00:00:00",
                    channel_map=self.__adv_channel_map,
                    filter_policy="all:all",
                    from_queue=from_queue
                )

            if result:
                logger.debug("[%s] Sending HCI LE Set Advertise Enable (enable:%s, blocking:%s)",
                             self.interface, enable, from_queue)
                if from_queue:
                    # Wait for a response and update result accordingly.
                    response = self._write_command(HCI_Cmd_LE_Set_Advertise_Enable(enable=int(enable)))
                    result = response.status == 0x00
                else:
                    # Don't wait, simply send command and consider it OK.
                    self._write_command(HCI_Cmd_LE_Set_Advertise_Enable(
                        enable=int(enable)
                    ), from_queue=False)
                    result = True

            # On success, advertising has been enabled.
            self._advertising = result
        else:
            logger.debug("[%s] Sending HCI LE Set Advertise Enable (enable:0, blocking:%s)",
                            self.interface, from_queue)
            # Disabling advertising
            if from_queue:
                response = self._write_command(HCI_Cmd_LE_Set_Advertise_Enable(enable=0))
                result = response.status == 0x00
                if result:
                    self._advertising = False
            else:
                response = self._write_command(HCI_Cmd_LE_Set_Advertise_Enable(enable=0),
                                               from_queue=False)
                self._advertising = False
                result = True

        # Return result
        return result

    @req_cmd("le_long_term_key_request_reply", "le_enable_encryption")
    def _enable_encryption(self, enable=True, handle=None,  key=None, rand=None, ediv=None):
        if self.__converter.pending_key_request:
            logger.debug("[%s] Sending HCI LE Long Term Key request", self.interface)
            response = self._write_command(
                HCI_Cmd_LE_Long_Term_Key_Request_Reply(
                    handle=handle,
                    ltk=key[::-1]
                )
            )
            self.__converter.pending_key_request = False
        else:
            logger.debug("[%s] Sending HCI LE Enable Encryption", self.interface)
            response = self._write_command(
                HCI_Cmd_LE_Enable_Encryption(
                    handle=handle,
                    ltk=key[::-1],
                    rand=rand,
                    ediv=unpack("<H", ediv)[0]
                )
            )
        return response.status == 0x00

    def _update_max_acl_len(self, length: int):
        """Update device HCI MTU
        """
        self.__conn_max_tx_octets = length

    def get_max_acl_len(self) -> int:
        """Retrieve maximum ACL length

        :return: Current HCI maximum TX size
        :rtype: int
        """
        return self.__conn_max_tx_octets


    def _1le_encryption(self, message):
        success = self._enable_encryption(
            message.enabled,
            message.conn_handle,
            message.key,
            message.rand,
            message.ediv
        )
        if success:
            self._send_whad_command_result(CommandResult.SUCCESS)
            return
        self._send_whad_command_result(CommandResult.ERROR)

    def on_connection_created(self, handle: int = 0):
        """Callback method to handle a new connection
        """
        # Central mode ?
        if self.__internal_state == HCIInternalState.CENTRAL:
            # HCI interface now connected
            if self.__conn_state == HCIConnectionState.INITIATING:
                # Connection is now established
                self.__conn_state = HCIConnectionState.ESTABLISHED
                self._connected = True
                if handle not in self._active_handles:
                    self._active_handles.append(handle)
                else:
                    logger.warning("[%s] Connection event received with existing handle %d",
                                self.interface, handle)
            else:
                logger.debug("[%s] Unexpected connection event (handle:%d, current state:%d)",
                            self.interface, handle, self.__conn_state)
                logger.warning("[%s] Received an unexpected connection event", self.interface)
        elif self.__internal_state == HCIInternalState.PERIPHERAL:
            # HCI interface now connected
            self.__conn_state = HCIConnectionState.ESTABLISHED
            self._connected = True
            if handle not in self._active_handles:
                self._active_handles.append(handle)
            else:
                logger.warning("[%s] Connection event received with existing handle %d",
                            self.interface, handle)

    def on_connection_terminated(self, handle: int = 0):
        """Callback method to handle connection termination

        :param handle: Connection handle
        :type handle: int
        """
        if self.__conn_state == HCIConnectionState.ESTABLISHED:
            # Connection is now terminated
            self.__conn_state = HCIConnectionState.DISCONNECTED
            self._connected = False

            # Remove handle from active handles
            if handle in self._active_handles:
                self._active_handles.remove(handle)
            else:
                logger.warning("[%s] Disconnect event received for unknown handle %d",
                               self.interface, handle)

    def _on_whad_ble_periph_mode(self, message):
        logger.debug("whad ble periph mode message")
        if Commands.PeripheralMode in self._dev_capabilities[Domain.BtLE][1]:
            # Convert channel map into the corresponding integer.
            channels = ChannelMap.from_bytes(message.channel_map)
            chanmap = 0
            if channels.has(37):
                chanmap |= 1
            if channels.has(38):
                chanmap |= 2
            if channels.has(39):
                chanmap |= 4

            # Determine advertising type based on selected adv_type
            hci_adv_type = 0
            if message.adv_type == AdvType.ADV_NONCONN_IND:
                hci_adv_type = 3
            elif message.adv_type == AdvType.ADV_SCAN_IND:
                hci_adv_type = 2
            elif message.adv_type == AdvType.ADV_DIRECT_IND:
                hci_adv_type = 1

            # Save advertising parameters
            self.__adv_inter_min = message.inter_min
            self.__adv_inter_max = message.inter_max
            self.__adv_channel_map = chanmap
            self.__adv_type = hci_adv_type

            success = self._read_advertising_physical_channel_tx_power()
            if len(message.adv_data) > 0:
                success = success and self._set_advertising_data(message.adv_data)
                self._cached_adv_data = message.adv_data
            if len(message.scanrsp_data) > 0:
                success = success and self._set_scan_response_data(message.scanrsp_data)
                self._cached_scan_response_data = message.scanrsp_data
            success = success and self._set_advertising_mode(True)
            if success:
                self.__internal_state = HCIInternalState.PERIPHERAL
                self._send_whad_command_result(CommandResult.SUCCESS)
                return
        else:
            logger.debug("[%s] HCI interface does not allow peripheral mode.")
        self._send_whad_command_result(CommandResult.ERROR)

    def _on_whad_ble_disconnect(self, message):
        success = self._disconnect(message.conn_handle)
        if success:
            self._send_whad_command_result(CommandResult.SUCCESS)
            return
        self._send_whad_command_result(CommandResult.ERROR)

    def _on_whad_ble_connect(self, message):
        logger.debug("[hci] received WHAD connect message")
        if Commands.ConnectTo in self._dev_capabilities[Domain.BtLE][1]:
            bd_address = message.bd_address
            bd_address_type = message.addr_type
            channel_map = message.channel_map if message.channel_map is not None else None
            hop_interval = message.hop_interval if message.hop_interval is not None else 96
            if self._connect(bd_address, bd_address_type, hop_interval=hop_interval,
                             channel_map=channel_map):
                self._send_whad_command_result(CommandResult.SUCCESS)
                return
        self._send_whad_command_result(CommandResult.ERROR)

    def _on_whad_ble_central_mode(self, message):
        if Commands.CentralMode in self._dev_capabilities[Domain.BtLE][1]:
            self.__internal_state = HCIInternalState.CENTRAL
            self._send_whad_command_result(CommandResult.SUCCESS)
            return
        self._send_whad_command_result(CommandResult.ERROR)

    def _on_whad_ble_scan_mode(self, message):
        if Commands.ScanMode in self._dev_capabilities[Domain.BtLE][1]:
            active_scan = message.active
            interval = (message.interval * 1000) // 625
            if self._set_scan_parameters(active_scan, interval):
                self.__internal_state = HCIInternalState.SCANNING
                self._send_whad_command_result(CommandResult.SUCCESS)
                return
        self._send_whad_command_result(CommandResult.ERROR)

    def _on_whad_ble_start(self, _):
        """Enable the current active mode.

        Configure the HCI interface based on selected mode.
        """
        logger.info("whad internal state: %d", self.__internal_state)
        if self.__internal_state == HCIInternalState.SCANNING:
            self._set_scan_mode(True)
            self.__started = True
            self._send_whad_command_result(CommandResult.SUCCESS)
        elif self.__internal_state == HCIInternalState.ADVERTISING:
            if not self._advertising:
                self._set_advertising_mode(True)
                self.__started = True
                self._send_whad_command_result(CommandResult.SUCCESS)
            else:
                self._send_whad_command_result(CommandResult.ERROR)
        elif self.__internal_state == HCIInternalState.PERIPHERAL:
            if not self._advertising:
                if self._set_advertising_mode(True):
                    self._advertising = True
                    self.__started = True
                    self._send_whad_command_result(CommandResult.SUCCESS)
                else:
                    self._send_whad_command_result(CommandResult.ERROR)
            else:
                self._send_whad_command_result(CommandResult.SUCCESS)

        elif self.__internal_state == HCIInternalState.CENTRAL:
            self.__started = True
            self._send_whad_command_result(CommandResult.SUCCESS)
        else:
            self._send_whad_command_result(CommandResult.ERROR)

    def _on_whad_ble_stop(self, message):

        # Stop any connection attempt, terminate established connections
        if self.__conn_state == HCIConnectionState.INITIATING:
            self.cancel_connection()
        elif self.__conn_state == HCIConnectionState.ESTABLISHED:
            for handle in self._active_handles:
                self.terminate_connection(handle)

        # Process with requested mode
        if self.__internal_state == HCIInternalState.SCANNING:
            self._set_scan_mode(False)
            self.__internal_state = HCIInternalState.NONE
            self.__started = False
            self._send_whad_command_result(CommandResult.SUCCESS)
        elif self.__internal_state == HCIInternalState.CENTRAL:
            # Update mode and return success
            self.__internal_state = HCIInternalState.NONE
            self.__started = False
            self._send_whad_command_result(CommandResult.SUCCESS)
        elif self.__internal_state in (HCIInternalState.PERIPHERAL, HCIInternalState.ADVERTISING):
            # We are not advertising anymore
            self._set_advertising_mode(False)
            self.__started = False
            self._send_whad_command_result(CommandResult.SUCCESS)
        else:
            self._send_whad_command_result(CommandResult.ERROR)

    def _on_whad_ble_send_pdu(self, message):
        """Send a given PDU into the active connection
        """
        # debug: 
        #print("hci::send_pdu", message)        
        # Make sure we have an active connection
        if self.__conn_state == HCIConnectionState.ESTABLISHED:
            logger.debug("[%s] Received WHAD BLE send_pdu message", self.interface)
            if ((self.__internal_state == HCIInternalState.CENTRAL and message.direction == BleDirection.MASTER_TO_SLAVE) or
            (self.__internal_state == HCIInternalState.PERIPHERAL and message.direction == BleDirection.SLAVE_TO_MASTER)):
                try:
                    hci_packets = self.__converter.process_message(message)

                    if hci_packets is not None:
                        logger.debug("[%s] sending HCI packets ...", self.interface)

                        self.__converter.lock()
                        success = True
                        for hci_packet in hci_packets:
                            success = success and self._write_packet(hci_packet)
                        self.__converter.unlock()
                        logger.debug("[%s] HCI packet sending result: %s", self.interface, success)
                        if success:
                            logger.debug("[%s] send_pdu command succeeded.", self.interface)
                            self._send_whad_command_result(CommandResult.SUCCESS)
                        else:
                            logger.debug("[%s] send_pdu command failed.", self.interface)
                            self._send_whad_command_result(CommandResult.ERROR)

                    pending_messages = self.__converter.get_pending_messages()
                    for pending_message in pending_messages:
                        self._send_whad_message(pending_message)

                except WhadDeviceUnsupportedOperation:
                    logger.debug("Parameter error")
                    self._send_whad_command_result(CommandResult.PARAMETER_ERROR)
            else:
                # Wrong state, cannot send PDU
                logger.debug("wrong state or packet direction.")
                self._send_whad_command_result(CommandResult.ERROR)
        else:
            # Not connected, assume we want to send an unconnectable advertisement
            if len(message.pdu) > 0:
                
                # update advertising data with ADV payload
                success = self._set_advertising_data(message.pdu[8:])
                
                if message.conn_handle == 0:
                    # Transmit on a complete cycle
                    channels = [37,38,39]
                else:
                    # If a channel is provided as connection handle, use it directly
                    channels = [message.conn_handle]
                chanmap = 0
                if 37 in channels:
                    chanmap |= 1
                if 38 in channels:
                    chanmap |= 2
                if 39 in channels:
                    chanmap |= 4

                # We use NONCONN_ADV_IND by default
                success = success and self.set_advertising_parameters(
                    interval_min = 0x0020,
                    interval_max = 0x0020,                    
                    adv_type=3, 
                    channel_map=chanmap
                )
                
                # Ugly but seems to be the legitimate way to handle this
                self._set_advertising_mode(True)

                # Wait just enough to make sure it has been transmitted
                sleep(0.004)
                self._set_advertising_mode(False)

                self._send_whad_command_result(CommandResult.SUCCESS)
            else:
                # Not connected
                logger.debug("[%s] Cannot send PDU: no connection.", self.interface)
                self._send_whad_command_result(CommandResult.ERROR)
            
        

    def _on_whad_ble_set_bd_addr(self, message):
        logger.debug("Received WHAD BLE set_bd_addr message")
        if self._set_bd_address(message.bd_address, message.addr_type):
            logger.debug("HCI adapter BD address set to %s", str(message.bd_address))
            self._send_whad_command_result(CommandResult.SUCCESS)
        else:
            logger.debug("HCI adapter does not support BD address spoofing")
            self._send_whad_command_result(CommandResult.ERROR)
<<<<<<< HEAD


    def _on_whad_ble_adv_mode(self, message):
        """ Called to put the device in advertising mode only,
        with the provided advertising parameters.
        """
        success = True

        # Convert channel map into the corresponding integer.
        channels = ChannelMap.from_bytes(message.channel_map)
        chanmap = 0
        if channels.has(37):
            chanmap |= 1
        if channels.has(38):
            chanmap |= 2
        if channels.has(39):
            chanmap |= 4

        # Determine advertising type based on selected adv_type
        hci_adv_type = 0
        if message.adv_type == AdvType.ADV_NONCONN_IND:
            hci_adv_type = 3
        elif message.adv_type == AdvType.ADV_SCAN_IND:
            hci_adv_type = 2
        elif message.adv_type == AdvType.ADV_DIRECT_IND:
            hci_adv_type = 1

        # Accept an AdvMode message only if we are idling (not started)
        logger.debug("Received WHAD BLE set_adv_mode message")
        if not self.__started:
            if len(message.adv_data) > 0:
                success = success and self._set_advertising_data(message.adv_data)
                self._cached_adv_data = message.adv_data
            if len(message.scanrsp_data) > 0:
                success = success and self._set_scan_response_data(message.scanrsp_data)
                self._cached_scan_response_data = message.scanrsp_data
            if not self._advertising:
                success = success and self.set_advertising_parameters(message.inter_min, message.inter_max,
                                           hci_adv_type, channel_map=chanmap)
            else:
                success = False

            if success:
                self.__internal_state = HCIInternalState.ADVERTISING
                self._send_whad_command_result(CommandResult.SUCCESS)
            else:
                self._send_whad_command_result(CommandResult.ERROR)
        else:
            self._send_whad_command_result(CommandResult.WRONG_MODE)

    def _on_whad_ble_set_adv_data(self, message):
        """Handle advertising data update. """
        if self.__internal_state in (HCIInternalState.ADVERTISING, HCIInternalState.PERIPHERAL):
            self._set_advertising_data(message.adv_data)
            if message.scanrsp_data is not None and len(message.scanrsp_data) > 0:
                self._set_scan_response_data(message.scanrsp_data)
            self._send_whad_command_result(CommandResult.SUCCESS)
        else:
            self._send_whad_command_result(CommandResult.WRONG_MODE)
=======
>>>>>>> e6fa4c43
<|MERGE_RESOLUTION|>--- conflicted
+++ resolved
@@ -197,11 +197,7 @@
 
             # If all requirements are met, forward
             return method(self, *args, **kwargs)
-<<<<<<< HEAD
         return _wrap
-=======
-        return _wrap 
->>>>>>> e6fa4c43
 
 class le_only(req_feature):
     """Requires a LE-enabled controller
@@ -1681,7 +1677,6 @@
         else:
             logger.debug("HCI adapter does not support BD address spoofing")
             self._send_whad_command_result(CommandResult.ERROR)
-<<<<<<< HEAD
 
 
     def _on_whad_ble_adv_mode(self, message):
@@ -1741,5 +1736,3 @@
             self._send_whad_command_result(CommandResult.SUCCESS)
         else:
             self._send_whad_command_result(CommandResult.WRONG_MODE)
-=======
->>>>>>> e6fa4c43
