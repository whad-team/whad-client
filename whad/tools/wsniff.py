"""WHAD general sniffing tool

This utility implements a generic sniffer module, automatically adapted to every domain.
"""
import sys
import logging
from time import sleep
from argparse import ArgumentParser

from scapy.config import conf
from scapy.all import BrightTheme

from whad.cli.app import CommandLineApp, run_app
from whad.cli.ui import error, warning, display_packet
from whad.exceptions import UnsupportedDomain, UnsupportedCapability
from whad.common.monitors import WiresharkMonitor, PcapWriterMonitor
from whad.device.unix import UnixSocketServerDevice, UnixConnector
from whad.tools.utils import list_implemented_sniffers, get_sniffer_parameters, \
    build_configuration_from_args, gen_option_name
from whad.device import Bridge
from whad.phy.exceptions import UnsupportedFrequency

logger = logging.getLogger(__name__)


class WhadSniffOutputPipe(Bridge):
    """Whad sniff output pipe

    When wsniff is chained with another whad tool, it spawns a device
    based on the specified profile using the specified WHAD adapter and forward
    it to the chained tool. The chained tool will then forward packets back and forth.
    """

    def on_outbound(self, message):
        """Process outbound messages.

        Outbound packets are packets coming from our input connector,that need to be
        forwarded as packets to the next tool.
        """
        if hasattr(message, "to_packet") and hasattr(self.input, "process_packet"):
            pkt = message.to_packet()
<<<<<<< HEAD
            pkt = self.input.process_packet(pkt)
            if pkt is not None:
=======
            if pkt is not None:
                pkt = self.input.process_packet(pkt)
>>>>>>> 27c205b7
                msg = message.from_packet(pkt)
                super().on_outbound(msg)
        else:
            logger.debug('[wsniff][input-pipe] forward default outbound message %s', message)
            # Forward other messages
            super().on_outbound(message)



class WhadDomainSubParser(ArgumentParser):
    """
    Implements a Whad Domain subparser.
    """
    def warning(self, message):
        """Display a warning message in orange (if color is enabled)
        """
        warning(message)

    def error(self, message):
        """Display an error message in red (if color is enabled)
        """
        error(message)
        sys.exit(1)


class WhadSniffApp(CommandLineApp):
    """Main WHAD sniffing application class.
    """

    def __init__(self, interface=True, description='WHAD generic sniffing tool',
                 pcap_argument=False):
        """Application uses an interface and has commands.
        """
        super().__init__(
            description=description,
            interface=interface,
            commands=False
        )

        self.add_argument(
            '--no-metadata',
            dest='metadata',
            action="store_false",
            help='Hide packets metadata'
        )
        self.add_argument(
            '--format',
            dest='format',
            action="store",
            default='repr',
            choices=['repr', 'show', 'raw', 'hexdump', 'tshark'],
            help='Indicate format to display packet'
        )

        self.add_argument(
            '-o',
            '--output',
            dest='output',
            default=None,
            type=str,
            help='Output PCAP file'
        )

        self.add_argument(
            '-w',
            '--wireshark',
            dest='wireshark',
            action='store_true',
            help='Enable wireshark monitoring'
        )

        if pcap_argument:
            self.add_argument(
                dest='pcap',
                help='PCAP file'
            )


        subparsers = self.add_subparsers(
            required=True,
            dest="domain",
            parser_class=WhadDomainSubParser,
            help='Domain in use'
        )

        self.build_subparsers(subparsers)



    def pre_run(self):
        """Pre-run operations: configure scapy theme.
        """
        super().pre_run()

        # If no color is not selected, configure scapy color theme
        if not self.args.nocolor:
            conf.color_theme = BrightTheme()

    def run(self):
        """Application main routine.
        """
        monitors = []
        sniffer = None
        # Launch pre-run tasks
        self.pre_run()

        try:

            # We need to have an interface specified
            if self.interface is not None:
                # We need to have a domain specified
                if self.args.domain is not None:
                    # Parse the arguments to populate a sniffer configuration
                    configuration = build_configuration_from_args(self.environment, self.args)

                    # Generate a sniffer based on the selected domain
                    sniffer = self.environment[self.args.domain]["sniffer_class"](self.interface)

                    # Add an event listener to display incoming events
                    # sniffer.add_event_listener(display_event)

                    sniffer.configuration = configuration
                    try:
                        pass
                    except Exception as e:
                        self.error("Error during configuration: " +repr(e))
                        raise KeyboardInterrupt from e
                    # If output parameter is selected, add a PCAP Writer monitor
                    if self.args.output is not None:
                        monitor_pcap = PcapWriterMonitor(self.args.output)
                        monitor_pcap.attach(sniffer)
                        monitor_pcap.start()
                        monitors.append(monitor_pcap)

                    # If wireshark parameter is selected, add a WiresharkMonitor
                    if self.args.wireshark:
                        monitor_wireshark = WiresharkMonitor()
                        monitor_wireshark.attach(sniffer)
                        monitor_wireshark.start()
                        monitors.append(monitor_wireshark)

                    sniffer.domain = self.args.domain
                    if self.is_stdout_piped():
                        # Create output proxy
                        #proxy = UnixSocketProxy(self.interface, params={"domain":self.args.domain})

                        # Create our unix socket server
                        unix_server = UnixConnector(UnixSocketServerDevice(parameters={
                            'format': self.args.format,
                            'metadata':self.args.metadata,
                            'domain': self.args.domain
                        }))

                        # Wait for device to time out.
                        while not unix_server.device.opened:
                            if unix_server.device.timedout:
                                return
                            sleep(0.1)

                        # Create our packet bridge
                        logger.info("[wsniff] Starting our output pipe")
                        _ = WhadSniffOutputPipe(sniffer, unix_server)
                        # Start the sniffer
                        sniffer.start()

                        # Loop until the user hits CTL-C or interface disconnects
                        while self.interface.opened:
                            sleep(.1)

                        # Stop unix server
                        logger.debug('wsniff: closing device')
                        unix_server.device.close()

                    else:
                        # Start the sniffer
                        sniffer.start()
                        # Iterates over the packet stream and display packets
                        for pkt in sniffer.sniff():
                            display_packet(
                                pkt,
                                show_metadata = self.args.metadata,
                                format = self.args.format
                            )


                else:
                    self.error("You need to specify a domain.")
            else:
                self.error("You need to specify an interface with option --interface.")

        except UnsupportedDomain:
            self.error(f"WHAD device doesn\'t support selected domain ({self.args.domain})")

        except UnsupportedCapability as unsupported_capability:
            self.error((f"WHAD device doesn't support selected capability"
                       f"({unsupported_capability.capability})"))
        except UnsupportedFrequency:
            self.error("WHAD interface doesn't support the requested frequency.")
        except KeyboardInterrupt:
            self.warning("sniffer stopped (CTRL-C)")
            sniffer.stop()
            sniffer.close()
            for monitor in monitors:
                monitor.close()
            sys.exit(1)

    def build_subparsers(self, subparsers):
        """
        Generate the subparsers argument according to the environment.
        """
        # List every domain implementing a sniffer
        self.environment = list_implemented_sniffers()

        # Iterate over domain, and get the associated sniffer parameters
        for name, domain in self.environment.items():
            domain["parameters"] = get_sniffer_parameters(
                domain["configuration_class"]
            )


            domain["subparser"] = subparsers.add_parser(
                name,
                description=f"WHAD {name.capitalize()} Sniffing tool"
            )

            # Iterate over every parameters, and add arguments to subparsers
            for (
                    parameter_name,
                    (parameter_type, parameter_default, parameter_base_class, parameter_help)
                ) in domain["parameters"].items():

                dest = parameter_name

                # If parameter is based on a dataclass, process a subparameter
                if parameter_base_class is not None:
                    _, parameter_name = parameter_name.split(".")

                parameter_name = gen_option_name(parameter_name)

                # Process parameter help and shortname
                if parameter_help is not None and "(" in parameter_help:
                    parameter_shortnames = [
                        f"-{i}" for i in
                        parameter_help.split("(")[1].replace(")","").split(",")
                    ]
                    parameter_help = parameter_help.split("(")[0]
                else:
                    parameter_shortnames = []


                # Process parameter type
                if parameter_type is not bool:
                    # If we got an int
                    if parameter_type is int:
                        # allow to provide hex arguments
                        parameter_type = lambda x: int(x,0)
                    # If we got a list, it is a list of string
                    if parameter_type is list:
                        parameter_default=[]
                        parameter_type=str
                        action = "append"
                    elif parameter_type is bytes:
                        parameter_type = bytes.fromhex
                        action = "store"
                    else:
                        action = "store"
                    # Add non-boolean argument to corresponding subparser
                    domain["subparser"].add_argument(
                        "--"+parameter_name,
                        *parameter_shortnames,
                        default=parameter_default,
                        action=action,
                        type=parameter_type,
                        dest=dest,
                        help=parameter_help
                    )
                else:
                    # Add boolean argument to corresponding subparser
                    domain["subparser"].add_argument(
                        "--"+parameter_name,
                        *parameter_shortnames,
                        action='store_true',
                        dest=dest,
                        help=parameter_help
                    )

def wsniff_main():
    """Main WHAD Sniffer routine.
    """
    app = WhadSniffApp()
    run_app(app)<|MERGE_RESOLUTION|>--- conflicted
+++ resolved
@@ -39,13 +39,12 @@
         """
         if hasattr(message, "to_packet") and hasattr(self.input, "process_packet"):
             pkt = message.to_packet()
-<<<<<<< HEAD
             pkt = self.input.process_packet(pkt)
             if pkt is not None:
-=======
+                msg = message.from_packet(pkt)
+                super().on_outbound(msg)
             if pkt is not None:
                 pkt = self.input.process_packet(pkt)
->>>>>>> 27c205b7
                 msg = message.from_packet(pkt)
                 super().on_outbound(msg)
         else:
