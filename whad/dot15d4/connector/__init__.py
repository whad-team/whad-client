from typing import Union, Tuple

# Scapy imports
from scapy.compat import raw
from scapy.config import conf
from scapy.layers.dot15d4 import Dot15d4 as Dot15d4NoFCS
from scapy.layers.dot15d4 import Dot15d4FCS
from whad.scapy.layers.dot15d4tap import Dot15d4TAP_Hdr
<<<<<<< HEAD
from whad.hub.dot15d4 import Dot15d4Metadata

=======
>>>>>>> d27ec39a
# Main whad imports
from whad import WhadDomain, WhadCapability
from whad.device import WhadDeviceConnector
from whad.helpers import message_filter, is_message_type
from whad.exceptions import UnsupportedDomain, UnsupportedCapability

# Dot15d4 message translator
from whad.dot15d4.connector.translator import Dot15d4MessageTranslator

# WHAD Protocol hub
from whad.hub.generic.cmdresult import Success, CommandResult
from whad.hub.dot15d4 import NodeAddress, Commands, NodeAddressType, PduReceived, \
    RawPduReceived, EnergyDetectionSample
from whad.hub.events import JammedEvt


class Dot15d4(WhadDeviceConnector):
    """
    802.15.4 protocol connector.

    This connector drives a 802.15.4-capable device with 802.15.4-specific WHAD messages.
    It is required by various role classes to interact with a real device and pre-process
    domain-specific messages.
    """
    translator = Dot15d4MessageTranslator

    def __init__(self, device=None, synchronous=False, scapy_config='zigbee'):
        """
        Initialize the connector, open the device (if not already opened), discover
        the services (if not already discovered).
        """
        self.__ready = False
        super().__init__(device)

        # Capability cache
        self.__can_send = None
        self.__can_send_raw = None

        # Open device and make sure it is compatible
        self.device.open()
        self.device.discover()

        # Check if device supports 802.15.4
        if not self.device.has_domain(WhadDomain.Dot15d4):
            raise UnsupportedDomain()
        else:
            self.__ready = True
            conf.dot15d4_protocol = scapy_config
            self.translator = Dot15d4MessageTranslator(self.hub)

        self.enable_synchronous(synchronous)

    def close(self):
        """
        Close the connector and the underlying device.
        """
        self.stop()
        self.device.close()

    def format(self, packet:Union[Dot15d4NoFCS,Dot15d4FCS]) -> Tuple[Dot15d4TAP_Hdr, int]:
        """
        Format a packet using the underlying translator.
        """
        return self.hub.dot15d4.format(packet)

    def can_sniff(self) -> bool:
        """
        Determine if the device implements a sniffer mode.
        """
        commands = self.device.get_domain_commands(WhadDomain.Dot15d4)
        return (
            (commands & (1 << Commands.Sniff)) > 0 and
            (commands & (1 << Commands.Start))>0 and
            (commands & (1 << Commands.Stop))>0
        )

    def can_set_node_address(self) -> bool:
        """
        Determine if the device can configure a Node address.
        """
        commands = self.device.get_domain_commands(WhadDomain.Dot15d4)
        return (
            (commands & (1 << Commands.SetNodeAddress)) > 0
        )

    def can_be_end_device(self) -> bool:
        """
        Determine if the device implements an End Device role mode.
        """
        commands = self.device.get_domain_commands(WhadDomain.Dot15d4)
        return (
            (commands & (1 << Commands.EndDeviceMode)) > 0 and
            (commands & (1 << Commands.Start))>0 and
            (commands & (1 << Commands.Stop))>0
        )

    def can_send(self) -> bool:
        """
        Determine if the device can transmit packets.
        """
        if self.__can_send is None:
            commands = self.device.get_domain_commands(WhadDomain.Dot15d4)
            self.__can_send = ((commands & (1 << Commands.Send)) > 0 or (commands & (1 << Commands.SendRaw)) > 0)
        return self.__can_send

    def can_perform_ed_scan(self) -> bool:
        """
        Determine if the device can perform energy detection scan.
        """
        commands = self.device.get_domain_commands(WhadDomain.Dot15d4)
        return (
            (commands & (1 << Commands.EnergyDetection)) > 0 and
            (commands & (1 << Commands.Start))>0 and
            (commands & (1 << Commands.Stop))>0
        )

    def support_raw_pdu(self) -> bool:
        """
        Determine if the device supports raw PDU.
        """
        if self.__can_send_raw is None:
            capabilities = self.device.get_domain_capability(WhadDomain.Dot15d4)
            self.__can_send_raw = not (capabilities & WhadCapability.NoRawData)
        return self.__can_send_raw

    def sniff_dot15d4(self, channel:int = 11) -> bool:
        """
        Sniff 802.15.4 packets (on a single channel).
        """
        if not self.can_sniff():
            raise UnsupportedCapability("Sniff")

        # Create a SniffMode message
        msg = self.hub.dot15d4.createSniffMode(channel)

        resp = self.send_command(msg, message_filter(CommandResult))
        return isinstance(resp, Success)

    def set_node_address(self, address:int, mode:NodeAddressType = NodeAddressType.SHORT) -> bool:
        """
        Modify 802.15.4 node address.
        """
        if not self.can_set_node_address():
            raise UnsupportedCapability("SetNodeAddress")

        # Create node address from parameters
        node_addr = NodeAddress(address, mode)

        # Create a SetNodAddress message
        msg = self.hub.dot15d4.createSetNodeAddress(node_addr)

        resp = self.send_command(msg, message_filter(CommandResult))
        return isinstance(resp, Success)

    def set_end_device_mode(self, channel:int = 11) -> bool:
        """
        Acts as a 802.15.4 End Device.
        """
        if not self.can_be_end_device():
            raise UnsupportedCapability("EndDevice")

        # Create EndDeviceMode message
        msg = self.hub.dot15d4.createEndDeviceMode(channel)

        resp = self.send_command(msg, message_filter(CommandResult))
        return isinstance(resp, Success)


    def can_be_coordinator(self) -> bool:
        """
        Determine if the device implements a Coordinator role mode.
        """
        commands = self.device.get_domain_commands(WhadDomain.Dot15d4)
        return (
            (commands & (1 << Commands.CoordinatorMode)) > 0 and
            (commands & (1 << Commands.Start))>0 and
            (commands & (1 << Commands.Stop))>0
        )


    def set_coordinator_mode(self, channel:int = 11) -> bool:
        """
        Acts as a 802.15.4 Coordinator.
        """
        if not self.can_be_coordinator():
            raise UnsupportedCapability("Coordinator")

        # Create EndDeviceMode message
        msg = self.hub.dot15d4.createCoordMode(channel)

        resp = self.send_command(msg, message_filter(CommandResult))
        return isinstance(resp, Success)

    def send(self, pdu, channel:int = 11) -> bool:
        """
        Send 802.15.4 packets (on a single channel).

        :param pdu: 802.15.4 packet to send
        :type pdu: scapy.layers.dot15d4.Dot15d4, scapy.layers.dot15d4.Dot15d4FCS
        :param channel: Channel on which the packet has to be sent
        :type channel: int
        :return: `True` if packet has been correctly sent, `False` otherwise.
        :rtype: bool
        """
        if self.can_send():
            metadata = Dot15d4Metadata()
            metadata.raw = False
            if self.support_raw_pdu():
                metadata.raw = True
                if Dot15d4FCS not in pdu:
                    packet = Dot15d4FCS(raw(pdu)+Dot15d4FCS().compute_fcs(raw(pdu)))
                else:
                    packet = pdu
            elif Dot15d4FCS in pdu:
                packet = Dot15d4NoFCS(raw(pdu)[:-2])
            else:
                packet = pdu
            if hasattr(packet, "reserved"):
                packet.reserved = packet.reserved

            # Set metadata
            packet.metadata = metadata

            # Send packet
            return super().send_packet(packet)

        else:
            return False


    def send_mac(self, pdu, channel=11, add_fcs=False):
        if self.can_send():
            if add_fcs:
                fcs = Dot15d4FCS().compute_fcs(bytes(pdu))
                pdu += fcs
                raw_mode = True
            else:
                packet = pdu / raw(b'\x00\x00')
                raw_mode = False

            # Add Dot15d4 metadata
            packet.metadata = Dot15d4Metadata()
            packet.metadata.raw = raw_mode

            # Send packet
            return super().send_packet(packet)
        else:
            return False

    def perform_ed_scan(self, channel:int = 11) -> bool:
        """
        Perform an Energy Detection scan.
        """
        if self.can_perform_ed_scan():
            # Create an EnergyDetectionMode message
            msg = self.hub.dot15d4.createEnergyDetectionMode(channel)

            resp = self.send_command(msg, message_filter(CommandResult))
            return isinstance(resp, Success)
        else:
            return False

    def start(self) -> bool:
        """
        Start currently enabled mode.
        """
        # Create a Start message
        msg = self.hub.dot15d4.createStart()

        resp = self.send_command(msg, message_filter(CommandResult))
        return isinstance(resp, Success)

    def stop(self) -> bool:
        """
        Stop currently enabled mode.
        """
        # Create a Stop message
        msg = self.hub.dot15d4.createStop()

        resp = self.send_command(msg, message_filter(CommandResult))
        return isinstance(resp, Success)

    def on_generic_msg(self, message):
        """
        Generic message handler.
        """
        pass

    def on_discovery_msg(self, message):
        """
        Discovery message handler.
        """
        pass

    def on_domain_msg(self, domain:str, message):
        """
        Domain message handler. Dispatches domain message to processing methods.
        """
        if not self.__ready:
            return

        assert domain == "dot15d4"
        if isinstance(message, EnergyDetectionSample):
            self.on_ed_sample(message.timestamp, message.sample)

    def on_packet(self, packet):
        """Dot15d4 packet dispatch.
        """
        if not self.__ready:
            return
        
        # Dispatch packet.
        if packet.metadata.raw:
            self.on_raw_pdu(packet)
        else:
            self.on_pdu(packet)

    def on_event(self, event):
        """Dot15d4 event dispatch.
        """
        if not self.__ready:
            return

        if isinstance(event, JammedEvt):
            self.on_jammed(event.timestamp)

    def on_raw_pdu(self, packet):
        """
        Raw PDU processing (Dot15d4FCS).
        """
        # Ugly hack but we need a forced rebuild in specific cases...
        if hasattr(packet, "reserved"):
            packet.reserved = packet.reserved

        pdu = Dot15d4NoFCS(packet.do_build()[:-2])
        pdu.metadata = packet.metadata
        self.on_pdu(pdu)

    def on_pdu(self, packet):
        """
        Normal PDU processing (Dot15d4).
        """
        # Enqueue PDU if in synchronous mode
        if self.is_synchronous():
            self.add_pending_packet(packet)
        else:
            pass

    def on_ed_sample(self, timestamp, sample):
        """
        Energy Detection sample processing.
        """
        pass

    def on_jammed(self, timestamp: int):
        """Jammed event handler.
        """
        pass

from whad.dot15d4.connector.sniffer import Sniffer
from whad.dot15d4.connector.enddevice import EndDevice
from whad.dot15d4.connector.coordinator import Coordinator<|MERGE_RESOLUTION|>--- conflicted
+++ resolved
@@ -6,11 +6,7 @@
 from scapy.layers.dot15d4 import Dot15d4 as Dot15d4NoFCS
 from scapy.layers.dot15d4 import Dot15d4FCS
 from whad.scapy.layers.dot15d4tap import Dot15d4TAP_Hdr
-<<<<<<< HEAD
 from whad.hub.dot15d4 import Dot15d4Metadata
-
-=======
->>>>>>> d27ec39a
 # Main whad imports
 from whad import WhadDomain, WhadCapability
 from whad.device import WhadDeviceConnector
@@ -321,7 +317,7 @@
         """
         if not self.__ready:
             return
-        
+
         # Dispatch packet.
         if packet.metadata.raw:
             self.on_raw_pdu(packet)
